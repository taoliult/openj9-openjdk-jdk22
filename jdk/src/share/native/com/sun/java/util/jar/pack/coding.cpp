--- conflicted
+++ resolved
@@ -1,9 +1,5 @@
 /*
-<<<<<<< HEAD
- * Copyright 2002-2008 Sun Microsystems, Inc.  All Rights Reserved.
-=======
  * Copyright 2002-2009 Sun Microsystems, Inc.  All Rights Reserved.
->>>>>>> d71d86b2
  * DO NOT ALTER OR REMOVE COPYRIGHT NOTICES OR THIS FILE HEADER.
  *
  * This code is free software; you can redistribute it and/or modify it
