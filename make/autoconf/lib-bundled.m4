#
# Copyright (c) 2011, 2022, Oracle and/or its affiliates. All rights reserved.
# DO NOT ALTER OR REMOVE COPYRIGHT NOTICES OR THIS FILE HEADER.
#
# This code is free software; you can redistribute it and/or modify it
# under the terms of the GNU General Public License version 2 only, as
# published by the Free Software Foundation.  Oracle designates this
# particular file as subject to the "Classpath" exception as provided
# by Oracle in the LICENSE file that accompanied this code.
#
# This code is distributed in the hope that it will be useful, but WITHOUT
# ANY WARRANTY; without even the implied warranty of MERCHANTABILITY or
# FITNESS FOR A PARTICULAR PURPOSE.  See the GNU General Public License
# version 2 for more details (a copy is included in the LICENSE file that
# accompanied this code).
#
# You should have received a copy of the GNU General Public License version
# 2 along with this work; if not, write to the Free Software Foundation,
# Inc., 51 Franklin St, Fifth Floor, Boston, MA 02110-1301 USA.
#
# Please contact Oracle, 500 Oracle Parkway, Redwood Shores, CA 94065 USA
# or visit www.oracle.com if you need additional information or have any
# questions.
#

# ===========================================================================
# (c) Copyright IBM Corp. 2021, 2021 All Rights Reserved
# ===========================================================================

################################################################################
# Setup bundled libraries.
#
# For libjpeg, giflib, libpng, lcms2 and zlib the source is present in the
# OpenJDK repository (referred to as "bundled"). Default is to use libjpeg,
# giflib, libpng and lcms2 libraries as "bundled". The default for zlib is
# to use the bundled zlib on Windows and AIX, otherwise the external ("system")
# zlib, if present. However the libs may be replaced by an external ("system")
# version by the user.
################################################################################
AC_DEFUN_ONCE([LIB_SETUP_BUNDLED_LIBS],
[
  LIB_SETUP_LIBJPEG
  LIB_SETUP_GIFLIB
  LIB_SETUP_LIBPNG
  LIB_SETUP_ZLIB
  LIB_SETUP_LCMS
  LIB_SETUP_HARFBUZZ
])

################################################################################
# Setup libjpeg
################################################################################
AC_DEFUN_ONCE([LIB_SETUP_LIBJPEG],
[
  AC_ARG_WITH(libjpeg, [AS_HELP_STRING([--with-libjpeg],
      [use libjpeg from build system or OpenJDK source (system, bundled) @<:@bundled@:>@])])

  AC_MSG_CHECKING([for which libjpeg to use])
  # default is bundled
  DEFAULT_LIBJPEG=bundled
  # if user didn't specify, use DEFAULT_LIBJPEG
  if test "x${with_libjpeg}" = "x"; then
    with_libjpeg=${DEFAULT_LIBJPEG}
  fi
  AC_MSG_RESULT(${with_libjpeg})

  if test "x${with_libjpeg}" = "xbundled"; then
    USE_EXTERNAL_LIBJPEG=false
  elif test "x${with_libjpeg}" = "xsystem"; then
    AC_CHECK_HEADER(jpeglib.h, [],
        [ AC_MSG_ERROR([--with-libjpeg=system specified, but jpeglib.h not found!])])
    AC_CHECK_LIB(jpeg, jpeg_CreateDecompress, [],
        [ AC_MSG_ERROR([--with-libjpeg=system specified, but no libjpeg found])])

    USE_EXTERNAL_LIBJPEG=true
  else
    AC_MSG_ERROR([Invalid use of --with-libjpeg: ${with_libjpeg}, use 'system' or 'bundled'])
  fi

  AC_SUBST(USE_EXTERNAL_LIBJPEG)
])

################################################################################
# Setup giflib
################################################################################
AC_DEFUN_ONCE([LIB_SETUP_GIFLIB],
[
  AC_ARG_WITH(giflib, [AS_HELP_STRING([--with-giflib],
      [use giflib from build system or OpenJDK source (system, bundled) @<:@bundled@:>@])])

  AC_MSG_CHECKING([for which giflib to use])
  # default is bundled
  DEFAULT_GIFLIB=bundled
  # if user didn't specify, use DEFAULT_GIFLIB
  if test "x${with_giflib}" = "x"; then
    with_giflib=${DEFAULT_GIFLIB}
  fi
  AC_MSG_RESULT(${with_giflib})

  if test "x${with_giflib}" = "xbundled"; then
    USE_EXTERNAL_LIBGIF=false
  elif test "x${with_giflib}" = "xsystem"; then
    AC_CHECK_HEADER(gif_lib.h, [],
        [ AC_MSG_ERROR([--with-giflib=system specified, but gif_lib.h not found!])])
    AC_CHECK_LIB(gif, DGifGetCode, [],
        [ AC_MSG_ERROR([--with-giflib=system specified, but no giflib found!])])

    USE_EXTERNAL_LIBGIF=true
  else
    AC_MSG_ERROR([Invalid value of --with-giflib: ${with_giflib}, use 'system' or 'bundled'])
  fi

  AC_SUBST(USE_EXTERNAL_LIBGIF)
])

################################################################################
# Setup libpng
################################################################################
AC_DEFUN_ONCE([LIB_SETUP_LIBPNG],
[
  AC_ARG_WITH(libpng, [AS_HELP_STRING([--with-libpng],
     [use libpng from build system or OpenJDK source (system, bundled) @<:@bundled@:>@])])

  PKG_CHECK_MODULES(PNG, libpng, [LIBPNG_FOUND=yes], [LIBPNG_FOUND=no])
  AC_MSG_CHECKING([for which libpng to use])

  # default is bundled
  DEFAULT_LIBPNG=bundled
  # if user didn't specify, use DEFAULT_LIBPNG
  if test "x${with_libpng}" = "x"; then
    with_libpng=${DEFAULT_LIBPNG}
  fi

  if test "x${with_libpng}" = "xbundled"; then
    USE_EXTERNAL_LIBPNG=false
    PNG_CFLAGS=""
    PNG_LIBS=""
    AC_MSG_RESULT([bundled])
  elif test "x${with_libpng}" = "xsystem"; then
    if test "x${LIBPNG_FOUND}" = "xyes"; then
      # PKG_CHECK_MODULES will set PNG_CFLAGS and PNG_LIBS
      USE_EXTERNAL_LIBPNG=true
      AC_MSG_RESULT([system])
    else
      AC_MSG_RESULT([system not found])
      AC_MSG_ERROR([--with-libpng=system specified, but no libpng found!])
    fi
  else
    AC_MSG_ERROR([Invalid value of --with-libpng: ${with_libpng}, use 'system' or 'bundled'])
  fi

  AC_SUBST(USE_EXTERNAL_LIBPNG)
  AC_SUBST(PNG_CFLAGS)
  AC_SUBST(PNG_LIBS)
])

################################################################################
# Setup zlib
################################################################################
AC_DEFUN_ONCE([LIB_SETUP_ZLIB],
[
  AC_ARG_WITH(zlib, [AS_HELP_STRING([--with-zlib],
      [use zlib from build system or OpenJDK source (system, bundled) @<:@bundled@:>@])])

  AC_CHECK_LIB(z, compress,
      [ ZLIB_FOUND=yes ],
      [ ZLIB_FOUND=no ])

  AC_MSG_CHECKING([for which zlib to use])

  DEFAULT_ZLIB=system
<<<<<<< HEAD
  if test "x$OPENJDK_TARGET_OS" = xwindows; then
    # On windows default is bundled, on others default is system
=======
  if test "x$OPENJDK_TARGET_OS" = xwindows -o "x$OPENJDK_TARGET_OS" = xaix; then
    # On windows and aix default is bundled
    DEFAULT_ZLIB=bundled
  elif test "x$OPENJDK_TARGET_OS" = xmacosx -a "x$OPENJDK_TARGET_CPU" = xaarch64; then
>>>>>>> 4621c739
    DEFAULT_ZLIB=bundled
  fi

  if test "x${ZLIB_FOUND}" != "xyes"; then
    # If we don't find any system...set default to bundled
    DEFAULT_ZLIB=bundled
  fi

  # If user didn't specify, use DEFAULT_ZLIB
  if test "x${with_zlib}" = "x"; then
    with_zlib=${DEFAULT_ZLIB}
  fi

  if test "x${with_zlib}" = "xbundled"; then
    USE_EXTERNAL_LIBZ=false
    AC_MSG_RESULT([bundled])
  elif test "x${with_zlib}" = "xsystem"; then
    if test "x${ZLIB_FOUND}" = "xyes"; then
      USE_EXTERNAL_LIBZ=true
      AC_MSG_RESULT([system])

      if test "x$USE_EXTERNAL_LIBPNG" != "xtrue"; then
        # If we use bundled libpng, we must verify that we have a proper zlib.
        # For instance zlib-ng has had issues with inflateValidate().
        AC_MSG_CHECKING([for system zlib functionality])
        AC_COMPILE_IFELSE(
            [AC_LANG_PROGRAM([#include "zlib.h"], [
                #if ZLIB_VERNUM >= 0x1281
                  inflateValidate(NULL, 0);
                #endif
            ])],
            [AC_MSG_RESULT([ok])],
            [
                AC_MSG_RESULT([not ok])
                AC_MSG_ERROR([System zlib not working correctly])
            ]
        )
      fi
    else
      AC_MSG_RESULT([system not found])
      AC_MSG_ERROR([--with-zlib=system specified, but no zlib found!])
    fi
  else
    AC_MSG_ERROR([Invalid value for --with-zlib: ${with_zlib}, use 'system' or 'bundled'])
  fi

  LIBZ_CFLAGS=""
  LIBZ_LIBS=""
  if test "x$USE_EXTERNAL_LIBZ" = "xfalse"; then
    LIBZ_CFLAGS="$LIBZ_CFLAGS -I$TOPDIR/src/java.base/share/native/libzip/zlib"
    if test "x$OPENJDK_TARGET_OS" = xmacosx; then
        LIBZ_CFLAGS="$LIBZ_CFLAGS -DHAVE_UNISTD_H"
    fi
  else
    LIBZ_LIBS="-lz"
  fi

  AC_SUBST(USE_EXTERNAL_LIBZ)
  AC_SUBST(LIBZ_CFLAGS)
  AC_SUBST(LIBZ_LIBS)
])

################################################################################
# Setup lcms (Little CMS)
################################################################################
AC_DEFUN_ONCE([LIB_SETUP_LCMS],
[
  AC_ARG_WITH(lcms, [AS_HELP_STRING([--with-lcms],
      [use lcms2 from build system or OpenJDK source (system, bundled) @<:@bundled@:>@])])

  AC_MSG_CHECKING([for which lcms to use])

  DEFAULT_LCMS=bundled
  # If user didn't specify, use DEFAULT_LCMS
  if test "x${with_lcms}" = "x"; then
    with_lcms=${DEFAULT_LCMS}
  fi

  if test "x${with_lcms}" = "xbundled"; then
    USE_EXTERNAL_LCMS=false
    LCMS_CFLAGS=""
    LCMS_LIBS=""
    AC_MSG_RESULT([bundled])
  elif test "x${with_lcms}" = "xsystem"; then
    AC_MSG_RESULT([system])
    PKG_CHECK_MODULES([LCMS], [lcms2], [LCMS_FOUND=yes], [LCMS_FOUND=no])
    if test "x${LCMS_FOUND}" = "xyes"; then
      # PKG_CHECK_MODULES will set LCMS_CFLAGS and LCMS_LIBS
      USE_EXTERNAL_LCMS=true
    else
      AC_MSG_ERROR([--with-lcms=system specified, but no lcms found!])
    fi
  else
    AC_MSG_ERROR([Invalid value for --with-lcms: ${with_lcms}, use 'system' or 'bundled'])
  fi

  AC_SUBST(USE_EXTERNAL_LCMS)
  AC_SUBST(LCMS_CFLAGS)
  AC_SUBST(LCMS_LIBS)
])

################################################################################
# Setup harfbuzz
################################################################################
AC_DEFUN_ONCE([LIB_SETUP_HARFBUZZ],
[
  AC_ARG_WITH(harfbuzz, [AS_HELP_STRING([--with-harfbuzz],
      [use harfbuzz from build system or OpenJDK source (system, bundled) @<:@bundled@:>@])])

  AC_MSG_CHECKING([for which harfbuzz to use])

  DEFAULT_HARFBUZZ=bundled
  # If user didn't specify, use DEFAULT_HARFBUZZ
  if test "x${with_harfbuzz}" = "x"; then
    with_harfbuzz=${DEFAULT_HARFBUZZ}
  fi

  if test "x${with_harfbuzz}" = "xbundled"; then
    USE_EXTERNAL_HARFBUZZ=false
    HARFBUZZ_CFLAGS=""
    HARFBUZZ_LIBS=""
    AC_MSG_RESULT([bundled])
  elif test "x${with_harfbuzz}" = "xsystem"; then
    AC_MSG_RESULT([system])
    PKG_CHECK_MODULES([HARFBUZZ], [harfbuzz], [HARFBUZZ_FOUND=yes], [HARFBUZZ_FOUND=no])
    if test "x${HARFBUZZ_FOUND}" = "xyes"; then
      # PKG_CHECK_MODULES will set HARFBUZZ_CFLAGS and HARFBUZZ_LIBS
      USE_EXTERNAL_HARFBUZZ=true
    else
      HELP_MSG_MISSING_DEPENDENCY([harfbuzz])
      AC_MSG_ERROR([--with-harfbuzz=system specified, but no harfbuzz found! $HELP_MSG])
    fi
  else
    AC_MSG_ERROR([Invalid value for --with-harfbuzz: ${with_harfbuzz}, use 'system' or 'bundled'])
  fi

  AC_SUBST(USE_EXTERNAL_HARFBUZZ)
  AC_SUBST(HARFBUZZ_CFLAGS)
  AC_SUBST(HARFBUZZ_LIBS)
])<|MERGE_RESOLUTION|>--- conflicted
+++ resolved
@@ -169,15 +169,10 @@
   AC_MSG_CHECKING([for which zlib to use])
 
   DEFAULT_ZLIB=system
-<<<<<<< HEAD
   if test "x$OPENJDK_TARGET_OS" = xwindows; then
-    # On windows default is bundled, on others default is system
-=======
-  if test "x$OPENJDK_TARGET_OS" = xwindows -o "x$OPENJDK_TARGET_OS" = xaix; then
-    # On windows and aix default is bundled
+    # On windows default is bundled
     DEFAULT_ZLIB=bundled
   elif test "x$OPENJDK_TARGET_OS" = xmacosx -a "x$OPENJDK_TARGET_CPU" = xaarch64; then
->>>>>>> 4621c739
     DEFAULT_ZLIB=bundled
   fi
 
