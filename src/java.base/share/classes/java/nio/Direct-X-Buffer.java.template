--- conflicted
+++ resolved
@@ -86,16 +86,7 @@
         }
 
         public void run() {
-<<<<<<< HEAD
-            if (address == 0) {
-                // Paranoia
-                return;
-            }
             UNSAFE.freeDBBMemory(address);
-            address = 0;
-=======
-            UNSAFE.freeMemory(address);
->>>>>>> c7481f97
             Bits.unreserveMemory(size, capacity);
         }
     }
