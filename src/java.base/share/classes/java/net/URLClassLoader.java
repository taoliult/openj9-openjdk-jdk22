/*
<<<<<<< HEAD
 * ===========================================================================
 * (c) Copyright IBM Corp. 1997, 2017 All Rights Reserved
 * ===========================================================================
 */

/*
 * Copyright (c) 1997, 2017, Oracle and/or its affiliates. All rights reserved.
=======
 * Copyright (c) 1997, 2018, Oracle and/or its affiliates. All rights reserved.
>>>>>>> f01b3c66
 * DO NOT ALTER OR REMOVE COPYRIGHT NOTICES OR THIS FILE HEADER.
 *
 * This code is free software; you can redistribute it and/or modify it
 * under the terms of the GNU General Public License version 2 only, as
 * published by the Free Software Foundation.  Oracle designates this
 * particular file as subject to the "Classpath" exception as provided
 * by Oracle in the LICENSE file that accompanied this code.
 *
 * This code is distributed in the hope that it will be useful, but WITHOUT
 * ANY WARRANTY; without even the implied warranty of MERCHANTABILITY or
 * FITNESS FOR A PARTICULAR PURPOSE.  See the GNU General Public License
 * version 2 for more details (a copy is included in the LICENSE file that
 * accompanied this code).
 *
 * You should have received a copy of the GNU General Public License version
 * 2 along with this work; if not, write to the Free Software Foundation,
 * Inc., 51 Franklin St, Fifth Floor, Boston, MA 02110-1301 USA.
 *
 * Please contact Oracle, 500 Oracle Parkway, Redwood Shores, CA 94065 USA
 * or visit www.oracle.com if you need additional information or have any
 * questions.
 */

package java.net;

import java.io.Closeable;
import java.io.File;
import java.io.FilePermission;
import java.io.IOException;
import java.io.InputStream;
import java.security.AccessControlContext;
import java.security.AccessController;
import java.security.CodeSigner;
import java.security.CodeSource;
import java.security.Permission;
import java.security.PermissionCollection;
import java.security.PrivilegedAction;
import java.security.PrivilegedExceptionAction;
import java.security.SecureClassLoader;
import java.util.Enumeration;
import java.util.List;
import java.util.NoSuchElementException;
import java.util.Objects;
import java.util.ServiceLoader;
import java.util.Set;
import java.util.Vector;                                                         //IBM-shared_classes_misc
import java.util.WeakHashMap;
import java.util.function.IntConsumer;
import java.util.jar.Attributes;
import java.util.jar.Attributes.Name;
import java.util.jar.JarFile;
import java.util.jar.Manifest;
import java.util.regex.Pattern;                                                  //IBM-shared_classes_misc
import java.util.regex.Matcher;                                                  //IBM-shared_classes_misc
import java.util.regex.PatternSyntaxException;                                   //IBM-shared_classes_misc
import java.util.StringTokenizer;                                                //IBM-shared_classes_misc

import jdk.internal.loader.Resource;
import jdk.internal.loader.URLClassPath;
import jdk.internal.misc.JavaNetURLClassLoaderAccess;
import jdk.internal.misc.SharedSecrets;
import jdk.internal.perf.PerfCounter;
import sun.net.www.ParseUtil;
import sun.security.util.SecurityConstants;
import sun.security.action.GetPropertyAction;
import com.ibm.sharedclasses.spi.SharedClassProvider;

/**
 * This class loader is used to load classes and resources from a search
 * path of URLs referring to both JAR files and directories. Any {@code jar:}
 * scheme URL (see {@link java.net.JarURLConnection}) is assumed to refer to a
 * JAR file.  Any {@code file:} scheme URL that ends with a '/' is assumed to
 * refer to a directory. Otherwise, the URL is assumed to refer to a JAR file
 * which will be opened as needed.
 * <p>
 * This class loader supports the loading of classes and resources from the
 * contents of a <a href="../util/jar/JarFile.html#multirelease">multi-release</a>
 * JAR file that is referred to by a given URL.
 * <p>
 * The AccessControlContext of the thread that created the instance of
 * URLClassLoader will be used when subsequently loading classes and
 * resources.
 * <p>
 * The classes that are loaded are by default granted permission only to
 * access the URLs specified when the URLClassLoader was created.
 *
 * @author  David Connelly
 * @since   1.2
 */
public class URLClassLoader extends SecureClassLoader implements Closeable {
    /* The search path for classes and resources */
    private final URLClassPath ucp;

    /* The context to be used when loading classes and resources */
    private final AccessControlContext acc;
    /* Private member fields used for Shared classes*/                           //IBM-shared_classes_misc
    private SharedClassProvider sharedClassServiceProvider;
	private SharedClassMetaDataCache sharedClassMetaDataCache;                   //IBM-shared_classes_misc
                                                                                 //IBM-shared_classes_misc
    /*                                                                           //IBM-shared_classes_misc
     * Wrapper class for maintaining the index of where the metadata (codesource and manifest)  //IBM-shared_classes_misc
     * is found - used only in Shared classes context.                           //IBM-shared_classes_misc
     */                                                                          //IBM-shared_classes_misc
    private static class SharedClassIndexHolder {  								 //IBM-shared_classes_misc
        int index;                                                               //IBM-shared_classes_misc
                                                                                 //IBM-shared_classes_misc
        public void setIndex(int index) {                                        //IBM-shared_classes_misc
            this.index = index;                                                  //IBM-shared_classes_misc
        }                                                                        //IBM-shared_classes_misc
    }                                                                            //IBM-shared_classes_misc
                                                                                 //IBM-shared_classes_misc
    /*                                                                           //IBM-shared_classes_misc
     * Wrapper class for internal storage of metadata (codesource and manifest) associated with   //IBM-shared_classes_misc
     * shared class - used only in Shared classes context.                       //IBM-shared_classes_misc
     */                                                                          //IBM-shared_classes_misc
    private class SharedClassMetaData {                                          //IBM-shared_classes_misc
        private CodeSource codeSource;                                           //IBM-shared_classes_misc
        private Manifest manifest;                                               //IBM-shared_classes_misc
                                                                                 //IBM-shared_classes_misc
        SharedClassMetaData(CodeSource codeSource, Manifest manifest) {          //IBM-shared_classes_misc
            this.codeSource = codeSource;                                        //IBM-shared_classes_misc
            this.manifest = manifest;                                            //IBM-shared_classes_misc
        }                                                                        //IBM-shared_classes_misc
        public CodeSource getCodeSource() { return codeSource; }                 //IBM-shared_classes_misc
        public Manifest getManifest() { return manifest; }                       //IBM-shared_classes_misc
    }                                                                            //IBM-shared_classes_misc
                                                                                 //IBM-shared_classes_misc
    /*                                                                           //IBM-shared_classes_misc
     * Represents a collection of SharedClassMetaData objects retrievable by     //IBM-shared_classes_misc
     * index.                                                                    //IBM-shared_classes_misc
     */                                                                          //IBM-shared_classes_misc
    private class SharedClassMetaDataCache {                                     //IBM-shared_classes_misc
        private final static int BLOCKSIZE = 10;                                 //IBM-shared_classes_misc
        private SharedClassMetaData[] store;                                     //IBM-shared_classes_misc
                                                                                 //IBM-shared_classes_misc
        public SharedClassMetaDataCache(int initialSize) {                       //IBM-shared_classes_misc
            /* Allocate space for an initial amount of metadata entries */       //IBM-shared_classes_misc
            store = new SharedClassMetaData[initialSize];                        //IBM-shared_classes_misc
        }                                                                        //IBM-shared_classes_misc
                                                                                 //IBM-shared_classes_misc
        /**                                                                      //IBM-shared_classes_misc
         * Retrieves the SharedClassMetaData stored at the given index, or null  //IBM-shared_classes_misc
         * if no SharedClassMetaData was previously stored at the given index    //IBM-shared_classes_misc
         * or the index is out of range.                                         //IBM-shared_classes_misc
         */                                                                      //IBM-shared_classes_misc
        public synchronized SharedClassMetaData getSharedClassMetaData(int index) {  //IBM-shared_classes_misc
            if (index < 0 || store.length < (index+1)) {                         //IBM-shared_classes_misc
                return null;                                                     //IBM-shared_classes_misc
            }                                                                    //IBM-shared_classes_misc
            return store[index];                                                 //IBM-shared_classes_misc
        }                                                                        //IBM-shared_classes_misc
                                                                                 //IBM-shared_classes_misc
        /**                                                                      //IBM-shared_classes_misc
         * Stores the supplied SharedClassMetaData at the given index in the     //IBM-shared_classes_misc
         * store. The store will be grown to contain the index if necessary.     //IBM-shared_classes_misc
         */                                                                      //IBM-shared_classes_misc
        public synchronized void setSharedClassMetaData(int index,               //IBM-shared_classes_misc
                                                     SharedClassMetaData data) {  //IBM-shared_classes_misc
            ensureSize(index);                                                   //IBM-shared_classes_misc
            store[index] = data;                                                 //IBM-shared_classes_misc
        }                                                                        //IBM-shared_classes_misc
                                                                                 //IBM-shared_classes_misc
        /* Ensure that the store can hold at least index number of entries */    //IBM-shared_classes_misc
        private synchronized void ensureSize(int index) {                        //IBM-shared_classes_misc
            if (store.length < (index+1)) {                                      //IBM-shared_classes_misc
                int newSize = (index+BLOCKSIZE);                                 //IBM-shared_classes_misc
                SharedClassMetaData[] newSCMDS = new SharedClassMetaData[newSize];  //IBM-shared_classes_misc
                System.arraycopy(store, 0, newSCMDS, 0, store.length);           //IBM-shared_classes_misc
                store = newSCMDS;                                                //IBM-shared_classes_misc
            }                                                                    //IBM-shared_classes_misc
        }                                                                        //IBM-shared_classes_misc
    }                                                                            //IBM-shared_classes_misc
                                                                                 //IBM-shared_classes_misc
    /*                                                                           //IBM-shared_classes_misc
     * Return true if shared classes support is active, otherwise false.         //IBM-shared_classes_misc
     */                                                                          //IBM-shared_classes_misc
    private boolean usingSharedClasses() {                                       //IBM-shared_classes_misc
        return (sharedClassServiceProvider != null);                          //IBM-shared_classes_misc
    }                                                                            //IBM-shared_classes_misc
                                                                                 //IBM-shared_classes_misc
	/*                                                                           //IBM-shared_classes_misc
     * Initialize support for shared classes.                                    //IBM-shared_classes_misc
     */                                                                          //IBM-shared_classes_misc
	private synchronized void initializeSharedClassesSupport(URL[] initialClassPath) {        //IBM-shared_classes_misc
	   if (null == sharedClassServiceProvider) {
			ServiceLoader<SharedClassProvider> sl = ServiceLoader.load(SharedClassProvider.class); 
			for (SharedClassProvider p : sl) {												
				if (null != p) {	
					if (null != p.initializeProvider(this, initialClassPath, false, false)){
						sharedClassServiceProvider = p;
						break;
					}
				}
			}
		}
		if (usingSharedClasses()) {                                          //IBM-shared_classes_misc
            /* Create a metadata cache */                                    //IBM-shared_classes_misc
            this.sharedClassMetaDataCache = new SharedClassMetaDataCache(initialClassPath.length);  //IBM-shared_classes_misc
        }                                                                    //IBM-shared_classes_misc
    }                                                                            //IBM-shared_classes_misc
                                                                          //IBM-shared_classes_misc

    /**
     * Constructs a new URLClassLoader for the given URLs. The URLs will be
     * searched in the order specified for classes and resources after first
     * searching in the specified parent class loader.  Any {@code jar:}
     * scheme URL is assumed to refer to a JAR file.  Any {@code file:} scheme
     * URL that ends with a '/' is assumed to refer to a directory.  Otherwise,
     * the URL is assumed to refer to a JAR file which will be downloaded and
     * opened as needed.
     *
     * <p>If there is a security manager, this method first
     * calls the security manager's {@code checkCreateClassLoader} method
     * to ensure creation of a class loader is allowed.
     *
     * @param urls the URLs from which to load classes and resources
     * @param parent the parent class loader for delegation
     * @exception  SecurityException  if a security manager exists and its
     *             {@code checkCreateClassLoader} method doesn't allow
     *             creation of a class loader.
     * @exception  NullPointerException if {@code urls} or any of its
     *             elements is {@code null}.
     * @see SecurityManager#checkCreateClassLoader
     */
    public URLClassLoader(URL[] urls, ClassLoader parent) {
        super(parent);
<<<<<<< HEAD
        // this is to make the stack depth consistent with 1.1
        SecurityManager security = System.getSecurityManager();
        if (security != null) {
            security.checkCreateClassLoader();
        }
        initializeSharedClassesSupport(urls);                                    //IBM-shared_classes_misc
=======
>>>>>>> f01b3c66
        this.acc = AccessController.getContext();
        ucp = new URLClassPath(urls, null, this.acc, sharedClassServiceProvider);       //IBM-shared_classes_misc        
    }

    URLClassLoader(String name, URL[] urls, ClassLoader parent,
                   AccessControlContext acc) {
        super(name, parent);
<<<<<<< HEAD
        // this is to make the stack depth consistent with 1.1
        SecurityManager security = System.getSecurityManager();
        if (security != null) {
            security.checkCreateClassLoader();
        }
        initializeSharedClassesSupport(urls);                                    //IBM-shared_classes_misc
=======
>>>>>>> f01b3c66
        this.acc = acc;
        ucp = new URLClassPath(urls, null, this.acc, sharedClassServiceProvider);       //IBM-shared_classes_misc        
    }

    /**
     * Constructs a new URLClassLoader for the specified URLs using the
     * default delegation parent {@code ClassLoader}. The URLs will
     * be searched in the order specified for classes and resources after
     * first searching in the parent class loader. Any URL that ends with
     * a '/' is assumed to refer to a directory. Otherwise, the URL is
     * assumed to refer to a JAR file which will be downloaded and opened
     * as needed.
     *
     * <p>If there is a security manager, this method first
     * calls the security manager's {@code checkCreateClassLoader} method
     * to ensure creation of a class loader is allowed.
     *
     * @param urls the URLs from which to load classes and resources
     *
     * @exception  SecurityException  if a security manager exists and its
     *             {@code checkCreateClassLoader} method doesn't allow
     *             creation of a class loader.
     * @exception  NullPointerException if {@code urls} or any of its
     *             elements is {@code null}.
     * @see SecurityManager#checkCreateClassLoader
     */
    public URLClassLoader(URL[] urls) {
        super();
<<<<<<< HEAD
        // this is to make the stack depth consistent with 1.1
        SecurityManager security = System.getSecurityManager();
        if (security != null) {
            security.checkCreateClassLoader();
        }
        initializeSharedClassesSupport(urls);                                    //IBM-shared_classes_misc
=======
>>>>>>> f01b3c66
        this.acc = AccessController.getContext();
        ucp = new URLClassPath(urls, null, this.acc, sharedClassServiceProvider);       //IBM-shared_classes_misc
    }

    URLClassLoader(URL[] urls, AccessControlContext acc) {
        super();
<<<<<<< HEAD
        // this is to make the stack depth consistent with 1.1
        SecurityManager security = System.getSecurityManager();
        if (security != null) {
            security.checkCreateClassLoader();
        }
        initializeSharedClassesSupport(urls);                                    //IBM-shared_classes_misc
=======
>>>>>>> f01b3c66
        this.acc = acc;
        ucp = new URLClassPath(urls, null, this.acc, sharedClassServiceProvider);       //IBM-shared_classes_misc
    }

    /**
     * Constructs a new URLClassLoader for the specified URLs, parent
     * class loader, and URLStreamHandlerFactory. The parent argument
     * will be used as the parent class loader for delegation. The
     * factory argument will be used as the stream handler factory to
     * obtain protocol handlers when creating new jar URLs.
     *
     * <p>If there is a security manager, this method first
     * calls the security manager's {@code checkCreateClassLoader} method
     * to ensure creation of a class loader is allowed.
     *
     * @param urls the URLs from which to load classes and resources
     * @param parent the parent class loader for delegation
     * @param factory the URLStreamHandlerFactory to use when creating URLs
     *
     * @exception  SecurityException  if a security manager exists and its
     *             {@code checkCreateClassLoader} method doesn't allow
     *             creation of a class loader.
     * @exception  NullPointerException if {@code urls} or any of its
     *             elements is {@code null}.
     * @see SecurityManager#checkCreateClassLoader
     */
    public URLClassLoader(URL[] urls, ClassLoader parent,
                          URLStreamHandlerFactory factory) {
        super(parent);
<<<<<<< HEAD
        // this is to make the stack depth consistent with 1.1
        SecurityManager security = System.getSecurityManager();
        if (security != null) {
            security.checkCreateClassLoader();
        }
        initializeSharedClassesSupport(urls);                                    //IBM-shared_classes_misc
=======
>>>>>>> f01b3c66
        this.acc = AccessController.getContext();
        ucp = new URLClassPath(urls, factory, this.acc, sharedClassServiceProvider);    //IBM-shared_classes_misc
    }


    /**
     * Constructs a new named {@code URLClassLoader} for the specified URLs.
     * The URLs will be searched in the order specified for classes
     * and resources after first searching in the specified parent class loader.
     * Any URL that ends with a '/' is assumed to refer to a directory.
     * Otherwise, the URL is assumed to refer to a JAR file which will be
     * downloaded and opened as needed.
     *
     * @param  name class loader name; or {@code null} if not named
     * @param  urls the URLs from which to load classes and resources
     * @param  parent the parent class loader for delegation
     *
     * @throws IllegalArgumentException if the given name is empty.
     * @throws NullPointerException if {@code urls} or any of its
     *         elements is {@code null}.
     *
     * @throws SecurityException if a security manager exists and its
     *         {@link SecurityManager#checkCreateClassLoader()} method doesn't
     *         allow creation of a class loader.
     *
     * @since 9
     * @spec JPMS
     */
    public URLClassLoader(String name,
                          URL[] urls,
                          ClassLoader parent) {
        super(name, parent);
<<<<<<< HEAD
        // this is to make the stack depth consistent with 1.1
        SecurityManager security = System.getSecurityManager();
        if (security != null) {
            security.checkCreateClassLoader();
        }
        initializeSharedClassesSupport(urls);                                    //IBM-shared_classes_misc
=======
>>>>>>> f01b3c66
        this.acc = AccessController.getContext();
        ucp = new URLClassPath(urls, null, this.acc, sharedClassServiceProvider);       //IBM-shared_classes_misc
    }

    /**
     * Constructs a new named {@code URLClassLoader} for the specified URLs,
     * parent class loader, and URLStreamHandlerFactory.
     * The parent argument will be used as the parent class loader for delegation.
     * The factory argument will be used as the stream handler factory to
     * obtain protocol handlers when creating new jar URLs.
     *
     * @param  name class loader name; or {@code null} if not named
     * @param  urls the URLs from which to load classes and resources
     * @param  parent the parent class loader for delegation
     * @param  factory the URLStreamHandlerFactory to use when creating URLs
     *
     * @throws IllegalArgumentException if the given name is empty.
     * @throws NullPointerException if {@code urls} or any of its
     *         elements is {@code null}.
     *
     * @throws SecurityException if a security manager exists and its
     *         {@code checkCreateClassLoader} method doesn't allow
     *         creation of a class loader.
     *
     * @since 9
     * @spec JPMS
     */
    public URLClassLoader(String name, URL[] urls, ClassLoader parent,
                          URLStreamHandlerFactory factory) {
        super(name, parent);
<<<<<<< HEAD
        // this is to make the stack depth consistent with 1.1
        SecurityManager security = System.getSecurityManager();
        if (security != null) {
            security.checkCreateClassLoader();
        }
        initializeSharedClassesSupport(urls);                                    //IBM-shared_classes_misc
=======
>>>>>>> f01b3c66
        this.acc = AccessController.getContext();
        ucp = new URLClassPath(urls, factory, this.acc, sharedClassServiceProvider);    //IBM-shared_classes_misc
    }

    /* A map (used as a set) to keep track of closeable local resources
     * (either JarFiles or FileInputStreams). We don't care about
     * Http resources since they don't need to be closed.
     *
     * If the resource is coming from a jar file
     * we keep a (weak) reference to the JarFile object which can
     * be closed if URLClassLoader.close() called. Due to jar file
     * caching there will typically be only one JarFile object
     * per underlying jar file.
     *
     * For file resources, which is probably a less common situation
     * we have to keep a weak reference to each stream.
     */

    private WeakHashMap<Closeable,Void>
        closeables = new WeakHashMap<>();

    /**
     * Returns an input stream for reading the specified resource.
     * If this loader is closed, then any resources opened by this method
     * will be closed.
     *
     * <p> The search order is described in the documentation for {@link
     * #getResource(String)}.  </p>
     *
     * @param  name
     *         The resource name
     *
     * @return  An input stream for reading the resource, or {@code null}
     *          if the resource could not be found
     *
     * @throws  NullPointerException If {@code name} is {@code null}
     *
     * @since  1.7
     */
    public InputStream getResourceAsStream(String name) {
        Objects.requireNonNull(name);
        URL url = getResource(name);
        try {
            if (url == null) {
                return null;
            }
            URLConnection urlc = url.openConnection();
            InputStream is = urlc.getInputStream();
            if (urlc instanceof JarURLConnection) {
                JarURLConnection juc = (JarURLConnection)urlc;
                JarFile jar = juc.getJarFile();
                synchronized (closeables) {
                    if (!closeables.containsKey(jar)) {
                        closeables.put(jar, null);
                    }
                }
            } else if (urlc instanceof sun.net.www.protocol.file.FileURLConnection) {
                synchronized (closeables) {
                    closeables.put(is, null);
                }
            }
            return is;
        } catch (IOException e) {
            return null;
        }
    }

   /**
    * Closes this URLClassLoader, so that it can no longer be used to load
    * new classes or resources that are defined by this loader.
    * Classes and resources defined by any of this loader's parents in the
    * delegation hierarchy are still accessible. Also, any classes or resources
    * that are already loaded, are still accessible.
    * <p>
    * In the case of jar: and file: URLs, it also closes any files
    * that were opened by it. If another thread is loading a
    * class when the {@code close} method is invoked, then the result of
    * that load is undefined.
    * <p>
    * The method makes a best effort attempt to close all opened files,
    * by catching {@link IOException}s internally. Unchecked exceptions
    * and errors are not caught. Calling close on an already closed
    * loader has no effect.
    *
    * @exception IOException if closing any file opened by this class loader
    * resulted in an IOException. Any such exceptions are caught internally.
    * If only one is caught, then it is re-thrown. If more than one exception
    * is caught, then the second and following exceptions are added
    * as suppressed exceptions of the first one caught, which is then re-thrown.
    *
    * @exception SecurityException if a security manager is set, and it denies
    *   {@link RuntimePermission}{@code ("closeClassLoader")}
    *
    * @since 1.7
    */
    public void close() throws IOException {
        SecurityManager security = System.getSecurityManager();
        if (security != null) {
            security.checkPermission(new RuntimePermission("closeClassLoader"));
        }
        List<IOException> errors = ucp.closeLoaders();

        // now close any remaining streams.

        synchronized (closeables) {
            Set<Closeable> keys = closeables.keySet();
            for (Closeable c : keys) {
                try {
                    c.close();
                } catch (IOException ioex) {
                    errors.add(ioex);
                }
            }
            closeables.clear();
        }

        if (errors.isEmpty()) {
            return;
        }

        IOException firstex = errors.remove(0);

        // Suppress any remaining exceptions

        for (IOException error: errors) {
            firstex.addSuppressed(error);
        }
        throw firstex;
    }

    /**
     * Appends the specified URL to the list of URLs to search for
     * classes and resources.
     * <p>
     * If the URL specified is {@code null} or is already in the
     * list of URLs, or if this loader is closed, then invoking this
     * method has no effect.
     *
     * @param url the URL to be added to the search path of URLs
     */
    protected void addURL(URL url) {
        ucp.addURL(url);
    }

    /**
     * Returns the search path of URLs for loading classes and resources.
     * This includes the original list of URLs specified to the constructor,
     * along with any URLs subsequently appended by the addURL() method.
     * @return the search path of URLs for loading classes and resources.
     */
    public URL[] getURLs() {
        return ucp.getURLs();
    }

    /**
     * Finds and loads the class with the specified name from the URL search
     * path. Any URLs referring to JAR files are loaded and opened as needed
     * until the class is found.
     *
     * @param name the name of the class
     * @return the resulting class
     * @exception ClassNotFoundException if the class could not be found,
     *            or if the loader is closed.
     * @exception NullPointerException if {@code name} is {@code null}.
     */
    protected Class<?> findClass(final String name)
        throws ClassNotFoundException
    {
        final Class<?> result = null ;
        try {
            /* Try to find the class from the shared cache using the class name.  If we found the class  //IBM-shared_classes_misc
             * and if we have its corresponding metadata (codesource and manifest entry) already cached,  //IBM-shared_classes_misc
             * then we define the class passing in these parameters.  If however, we do not have the  //IBM-shared_classes_misc
             * metadata cached, then we define the class as normal.  Also, if we do not find the class //IBM-shared_classes_misc
             * from the shared class cache, we define the class as normal.      //IBM-shared_classes_misc
             */                                                                 //IBM-shared_classes_misc
            if (usingSharedClasses()) {                                         //IBM-shared_classes_misc
            	SharedClassIndexHolder sharedClassIndexHolder = new SharedClassIndexHolder(); /*ibm@94142*/ //IBM-shared_classes_misc
				IntConsumer consumer = (i)->sharedClassIndexHolder.setIndex(i); //IBM-shared_classes_misc
                byte[] sharedClazz = sharedClassServiceProvider.findSharedClassURLClasspath(name, consumer); //IBM-shared_classes_misc                                             
                if (sharedClazz != null) {                                      //IBM-shared_classes_misc
                    int indexFoundData = sharedClassIndexHolder.index;          //IBM-shared_classes_misc
                    SharedClassMetaData metadata = sharedClassMetaDataCache.getSharedClassMetaData(indexFoundData);  //IBM-shared_classes_misc
                    if (metadata != null) {                                     //IBM-shared_classes_misc
                        try {                                                   //IBM-shared_classes_misc
                            Class<?> clazz = defineClass(name,sharedClazz,         //IBM-shared_classes_misc
                                               metadata.getCodeSource(),        //IBM-shared_classes_misc
                                               metadata.getManifest());         //IBM-shared_classes_misc
                            return clazz;                                       //IBM-shared_classes_misc
                        } catch (IOException e) {                               //IBM-shared_classes_misc
                            e.printStackTrace();                                //IBM-shared_classes_misc
                        }                                                      //IBM-shared_classes_misc
                    }                                                          //IBM-shared_classes_misc
                }                                                               //IBM-shared_classes_misc
            }                                                           //IBM-shared_classes_misc
           ClassFinder loader = new ClassFinder(name, this);    /*ibm@80916.1*/ //IBM-shared_classes_misc
            Class<?>  clazz = (Class)AccessController.doPrivileged(loader, acc);    //IBM-shared_classes_misc
            if (clazz == null) {                                     /*ibm@802*/ //IBM-shared_classes_misc
                throw new ClassNotFoundException(name);              /*ibm@802*/ //IBM-shared_classes_misc
            }                                                                    //IBM-shared_classes_misc
            return clazz;                                                       //IBM-shared_classes_misc
        } catch (java.security.PrivilegedActionException pae) {
            throw (ClassNotFoundException) pae.getException();
        }
    }

    /*
     * Retrieve the package using the specified package name.
     * If non-null, verify the package using the specified code
     * source and manifest.
     */
    private Package getAndVerifyPackage(String pkgname,
                                        Manifest man, URL url) {
        Package pkg = getDefinedPackage(pkgname);
        if (pkg != null) {
            // Package found, so check package sealing.
            if (pkg.isSealed()) {
                // Verify that code source URL is the same.
                if (!pkg.isSealed(url)) {
                    throw new SecurityException(
                        "sealing violation: package " + pkgname + " is sealed");
                }
            } else {
                // Make sure we are not attempting to seal the package
                // at this code source URL.
                if ((man != null) && isSealed(pkgname, man)) {
                    throw new SecurityException(
                        "sealing violation: can't seal package " + pkgname +
                        ": already loaded");
                }
            }
        }
        return pkg;
    }

    /*
     * Defines a Class using the class bytes obtained from the specified
     * Resource. The resulting Class must be resolved before it can be
     * used.
     */
    private Class<?> defineClass(String name, Resource res) throws IOException {
        Class clazz = null;                                                    //IBM-shared_classes_misc
        CodeSource cs = null;                                                  //IBM-shared_classes_misc
        Manifest man = null;                                                   //IBM-shared_classes_misc
        long t0 = System.nanoTime();
        int i = name.lastIndexOf('.');
        URL url = res.getCodeSourceURL();
        if (i != -1) {
            String pkgname = name.substring(0, i);
            // Check if package already loaded.
            man = res.getManifest();                                           //IBM-shared_classes_misc
            if (getAndVerifyPackage(pkgname, man, url) == null) {
                try {
                    if (man != null) {
                        definePackage(pkgname, man, url);
                    } else {
                        definePackage(pkgname, null, null, null, null, null, null, null);
                    }
                } catch (IllegalArgumentException iae) {
                    // parallel-capable class loaders: re-verify in case of a
                    // race condition
                    if (getAndVerifyPackage(pkgname, man, url) == null) {
                        // Should never happen
                        throw new AssertionError("Cannot find package " +
                                                 pkgname);
                    }
                }
            }
        }
        // Now read the class bytes and define the class
        java.nio.ByteBuffer bb = res.getByteBuffer();
        if (bb != null) {
            // Use (direct) ByteBuffer:
            CodeSigner[] signers = res.getCodeSigners();
            cs = new CodeSource(url, signers);
            clazz = defineClass(name, bb, cs);
        } else {
            byte[] b = res.getBytes();
            // must read certificates AFTER reading bytes.
            CodeSigner[] signers = res.getCodeSigners();
            cs = new CodeSource(url, signers);
            clazz = defineClass(name, b, 0, b.length, cs);

        }
        /*                                                                      //IBM-shared_classes_misc
         * Since we have already stored the class path index (of where this resource came from), we can retrieve //IBM-shared_classes_misc
         * it here.  The storing is done in getResource() in URLClassPath.java.  The index is the specified //IBM-shared_classes_misc
         * position in the URL search path (see getLoader()).  The storeSharedClass() call below, stores the //IBM-shared_classes_misc
        * class in the shared class cache for future use.                      //IBM-shared_classes_misc
         */                                                                     //IBM-shared_classes_misc
        if (usingSharedClasses()) {                                             //IBM-shared_classes_misc
                                                                                //IBM-shared_classes_misc
            /* Determine the index into the search path for this class */       //IBM-shared_classes_misc
            int index = res.getClasspathLoadIndex();                            //IBM-shared_classes_misc
            /* Check to see if we have already cached metadata for this index */ //IBM-shared_classes_misc
            SharedClassMetaData metadata = sharedClassMetaDataCache.getSharedClassMetaData(index); //IBM-shared_classes_misc
            /* If we have not already cached the metadata for this index... */  //IBM-shared_classes_misc
            if (metadata == null) {                                             //IBM-shared_classes_misc
                /* ... create a new metadata entry */                           //IBM-shared_classes_misc
                metadata = new SharedClassMetaData(cs, man);                    //IBM-shared_classes_misc
                /* Cache the metadata for this index for future use */          //IBM-shared_classes_misc
                sharedClassMetaDataCache.setSharedClassMetaData(index, metadata); //IBM-shared_classes_misc
                                                                                //IBM-shared_classes_misc
            }                                                                   //IBM-shared_classes_misc
            boolean storeSuccessful = false;                                    //IBM-shared_classes_misc
            try {                                                               //IBM-shared_classes_misc
                /* Store class in shared class cache for future use */           //IBM-shared_classes_misc
                storeSuccessful =                                               //IBM-shared_classes_misc
                  sharedClassServiceProvider.storeSharedClassURLClasspath(clazz, index); //IBM-shared_classes_misc
            } catch (Exception e) {                                             //IBM-shared_classes_misc
                e.printStackTrace();                                            //IBM-shared_classes_misc
            }                                                                   //IBM-shared_classes_misc

        }

         return clazz;                                                          //IBM-shared_classes_misc
    }

    /*                                                                          //IBM-shared_classes_misc
     * Defines a class using the class bytes, codesource and manifest           //IBM-shared_classes_misc
     * obtained from the specified shared class cache. The resulting            //IBM-shared_classes_misc
     * class must be resolved before it can be used.  This method is            //IBM-shared_classes_misc
     * used only in a Shared classes context.                                   //IBM-shared_classes_misc
     */                                                                         //IBM-shared_classes_misc
    private Class<?> defineClass(String name, byte[] sharedClazz, CodeSource codesource, Manifest man) throws IOException { //IBM-shared_classes_misc
       int i = name.lastIndexOf('.');                                          //IBM-shared_classes_misc
       URL url = codesource.getLocation();                                     //IBM-shared_classes_misc
       if (i != -1) {                                                          //IBM-shared_classes_misc
           String pkgname = name.substring(0, i);                              //IBM-shared_classes_misc
           // Check if package already loaded.                                 //IBM-shared_classes_misc
           Package pkg = getPackage(pkgname);                                  //IBM-shared_classes_misc
            if (pkg != null) {                                                  //IBM-shared_classes_misc
               // Package found, so check package sealing.                     //IBM-shared_classes_misc
               if (pkg.isSealed()) {                                           //IBM-shared_classes_misc
                   // Verify that code source URL is the same.                 //IBM-shared_classes_misc
                   if (!pkg.isSealed(url)) {                                   //IBM-shared_classes_misc
                       throw new SecurityException(                            //IBM-shared_classes_misc
                           "sealing violation: package " + pkgname + " is sealed"); //IBM-shared_classes_misc
                   }                                                           //IBM-shared_classes_misc
               } else {                                                        //IBM-shared_classes_misc
                   // Make sure we are not attempting to seal the package      //IBM-shared_classes_misc
                   // at this code source URL.                                 //IBM-shared_classes_misc
                   if ((man != null) && isSealed(pkgname, man)) {              //IBM-shared_classes_misc
                       throw new SecurityException(                            //IBM-shared_classes_misc
                           "sealing violation: can't seal package " + pkgname +  //IBM-shared_classes_misc
                           ": already loaded");                                //IBM-shared_classes_misc
                   }                                                           //IBM-shared_classes_misc
               }                                                               //IBM-shared_classes_misc
           } else {                                                            //IBM-shared_classes_misc
               if (man != null) {                                              //IBM-shared_classes_misc
                   definePackage(pkgname, man, url);                           //IBM-shared_classes_misc
               } else {                                                        //IBM-shared_classes_misc
                    definePackage(pkgname, null, null, null, null, null, null, null); //IBM-shared_classes_misc
                }                                                               //IBM-shared_classes_misc
           }                            
       }                                                                      //IBM-shared_classes_misc
       /*                                                                      //IBM-shared_classes_misc
         * Now read the class bytes and define the class.  We don't need to call  //IBM-shared_classes_misc
         * storeSharedClass(), since its already in our shared class cache.     //IBM-shared_classes_misc
         */                                                                     //IBM-shared_classes_misc
        return defineClass(name, sharedClazz, 0, sharedClazz.length, codesource); //IBM-shared_classes_misc
     }                                                                          //IBM-shared_classes_misc
                                                                                //IBM-shared_classes_misc

    /**
     * Defines a new package by name in this {@code URLClassLoader}.
     * The attributes contained in the specified {@code Manifest}
     * will be used to obtain package version and sealing information.
     * For sealed packages, the additional URL specifies the code source URL
     * from which the package was loaded.
     *
     * @param name  the package name
     * @param man   the {@code Manifest} containing package version and sealing
     *              information
     * @param url   the code source url for the package, or null if none
     * @throws      IllegalArgumentException if the package name is
     *              already defined by this class loader
     * @return      the newly defined {@code Package} object
     *
     * @revised 9
     * @spec JPMS
     */
    protected Package definePackage(String name, Manifest man, URL url) {
        String path = name.replace('.', '/').concat("/");
        String specTitle = null, specVersion = null, specVendor = null;
        String implTitle = null, implVersion = null, implVendor = null;
        String sealed = null;
        URL sealBase = null;

        Attributes attr = man.getAttributes(path);
        if (attr != null) {
            specTitle   = attr.getValue(Name.SPECIFICATION_TITLE);
            specVersion = attr.getValue(Name.SPECIFICATION_VERSION);
            specVendor  = attr.getValue(Name.SPECIFICATION_VENDOR);
            implTitle   = attr.getValue(Name.IMPLEMENTATION_TITLE);
            implVersion = attr.getValue(Name.IMPLEMENTATION_VERSION);
            implVendor  = attr.getValue(Name.IMPLEMENTATION_VENDOR);
            sealed      = attr.getValue(Name.SEALED);
        }
        attr = man.getMainAttributes();
        if (attr != null) {
            if (specTitle == null) {
                specTitle = attr.getValue(Name.SPECIFICATION_TITLE);
            }
            if (specVersion == null) {
                specVersion = attr.getValue(Name.SPECIFICATION_VERSION);
            }
            if (specVendor == null) {
                specVendor = attr.getValue(Name.SPECIFICATION_VENDOR);
            }
            if (implTitle == null) {
                implTitle = attr.getValue(Name.IMPLEMENTATION_TITLE);
            }
            if (implVersion == null) {
                implVersion = attr.getValue(Name.IMPLEMENTATION_VERSION);
            }
            if (implVendor == null) {
                implVendor = attr.getValue(Name.IMPLEMENTATION_VENDOR);
            }
            if (sealed == null) {
                sealed = attr.getValue(Name.SEALED);
            }
        }
        if ("true".equalsIgnoreCase(sealed)) {
            sealBase = url;
        }
        return definePackage(name, specTitle, specVersion, specVendor,
                             implTitle, implVersion, implVendor, sealBase);
    }

    /*
     * Returns true if the specified package name is sealed according to the
     * given manifest.
     */
    private boolean isSealed(String name, Manifest man) {
        String path = name.replace('.', '/').concat("/");
        Attributes attr = man.getAttributes(path);
        String sealed = null;
        if (attr != null) {
            sealed = attr.getValue(Name.SEALED);
        }
        if (sealed == null) {
            if ((attr = man.getMainAttributes()) != null) {
                sealed = attr.getValue(Name.SEALED);
            }
        }
        return "true".equalsIgnoreCase(sealed);
    }

    /**
     * Finds the resource with the specified name on the URL search path.
     *
     * @param name the name of the resource
     * @return a {@code URL} for the resource, or {@code null}
     * if the resource could not be found, or if the loader is closed.
     */
    public URL findResource(final String name) {
        /*
         * The same restriction to finding classes applies to resources
         */
        URL url = AccessController.doPrivileged(
            new PrivilegedAction<>() {
                public URL run() {
                    return ucp.findResource(name, true);
                }
            }, acc);

        return url != null ? URLClassPath.checkURL(url) : null;
    }

    /**
     * Returns an Enumeration of URLs representing all of the resources
     * on the URL search path having the specified name.
     *
     * @param name the resource name
     * @exception IOException if an I/O exception occurs
     * @return An {@code Enumeration} of {@code URL}s.
     *         If the loader is closed, the Enumeration contains no elements.
     */
    public Enumeration<URL> findResources(final String name)
        throws IOException
    {
        final Enumeration<URL> e = ucp.findResources(name, true);

        return new Enumeration<>() {
            private URL url = null;

            private boolean next() {
                if (url != null) {
                    return true;
                }
                do {
                    URL u = AccessController.doPrivileged(
                        new PrivilegedAction<>() {
                            public URL run() {
                                if (!e.hasMoreElements())
                                    return null;
                                return e.nextElement();
                            }
                        }, acc);
                    if (u == null)
                        break;
                    url = URLClassPath.checkURL(u);
                } while (url == null);
                return url != null;
            }

            public URL nextElement() {
                if (!next()) {
                    throw new NoSuchElementException();
                }
                URL u = url;
                url = null;
                return u;
            }

            public boolean hasMoreElements() {
                return next();
            }
        };
    }

    /**
     * Returns the permissions for the given codesource object.
     * The implementation of this method first calls super.getPermissions
     * and then adds permissions based on the URL of the codesource.
     * <p>
     * If the protocol of this URL is "jar", then the permission granted
     * is based on the permission that is required by the URL of the Jar
     * file.
     * <p>
     * If the protocol is "file" and there is an authority component, then
     * permission to connect to and accept connections from that authority
     * may be granted. If the protocol is "file"
     * and the path specifies a file, then permission to read that
     * file is granted. If protocol is "file" and the path is
     * a directory, permission is granted to read all files
     * and (recursively) all files and subdirectories contained in
     * that directory.
     * <p>
     * If the protocol is not "file", then permission
     * to connect to and accept connections from the URL's host is granted.
     * @param codesource the codesource
     * @exception NullPointerException if {@code codesource} is {@code null}.
     * @return the permissions granted to the codesource
     */
    protected PermissionCollection getPermissions(CodeSource codesource)
    {
        PermissionCollection perms = super.getPermissions(codesource);

        URL url = codesource.getLocation();

        Permission p;
        URLConnection urlConnection;

        try {
            urlConnection = url.openConnection();
            p = urlConnection.getPermission();
        } catch (java.io.IOException ioe) {
            p = null;
            urlConnection = null;
        }

        if (p instanceof FilePermission) {
            // if the permission has a separator char on the end,
            // it means the codebase is a directory, and we need
            // to add an additional permission to read recursively
            String path = p.getName();
            if (path.endsWith(File.separator)) {
                path += "-";
                p = new FilePermission(path, SecurityConstants.FILE_READ_ACTION);
            }
        } else if ((p == null) && (url.getProtocol().equals("file"))) {
            String path = url.getFile().replace('/', File.separatorChar);
            path = ParseUtil.decode(path);
            if (path.endsWith(File.separator))
                path += "-";
            p = new FilePermission(path, SecurityConstants.FILE_READ_ACTION);
        } else {
            /**
             * Not loading from a 'file:' URL so we want to give the class
             * permission to connect to and accept from the remote host
             * after we've made sure the host is the correct one and is valid.
             */
            URL locUrl = url;
            if (urlConnection instanceof JarURLConnection) {
                locUrl = ((JarURLConnection)urlConnection).getJarFileURL();
            }
            String host = locUrl.getHost();
            if (host != null && (host.length() > 0))
                p = new SocketPermission(host,
                                         SecurityConstants.SOCKET_CONNECT_ACCEPT_ACTION);
        }

        // make sure the person that created this class loader
        // would have this permission

        if (p != null) {
            final SecurityManager sm = System.getSecurityManager();
            if (sm != null) {
                final Permission fp = p;
                AccessController.doPrivileged(new PrivilegedAction<>() {
                    public Void run() throws SecurityException {
                        sm.checkPermission(fp);
                        return null;
                    }
                }, acc);
            }
            perms.add(p);
        }
        return perms;
    }

    /**
     * Creates a new instance of URLClassLoader for the specified
     * URLs and parent class loader. If a security manager is
     * installed, the {@code loadClass} method of the URLClassLoader
     * returned by this method will invoke the
     * {@code SecurityManager.checkPackageAccess} method before
     * loading the class.
     *
     * @param urls the URLs to search for classes and resources
     * @param parent the parent class loader for delegation
     * @exception  NullPointerException if {@code urls} or any of its
     *             elements is {@code null}.
     * @return the resulting class loader
     */
    public static URLClassLoader newInstance(final URL[] urls,
                                             final ClassLoader parent) {
        // Save the caller's context
        final AccessControlContext acc = AccessController.getContext();
        // Need a privileged block to create the class loader
        URLClassLoader ucl = AccessController.doPrivileged(
            new PrivilegedAction<>() {
                public URLClassLoader run() {
                    return new FactoryURLClassLoader(null, urls, parent, acc);
                }
            });
        return ucl;
    }

    /**
     * Creates a new instance of URLClassLoader for the specified
     * URLs and default parent class loader. If a security manager is
     * installed, the {@code loadClass} method of the URLClassLoader
     * returned by this method will invoke the
     * {@code SecurityManager.checkPackageAccess} before
     * loading the class.
     *
     * @param urls the URLs to search for classes and resources
     * @exception  NullPointerException if {@code urls} or any of its
     *             elements is {@code null}.
     * @return the resulting class loader
     */
    public static URLClassLoader newInstance(final URL[] urls) {
        // Save the caller's context
        final AccessControlContext acc = AccessController.getContext();
        // Need a privileged block to create the class loader
        URLClassLoader ucl = AccessController.doPrivileged(
            new PrivilegedAction<>() {
                public URLClassLoader run() {
                    return new FactoryURLClassLoader(urls, acc);
                }
            });
        return ucl;
    }

    static {
        SharedSecrets.setJavaNetURLClassLoaderAccess(
            new JavaNetURLClassLoaderAccess() {
                @Override
                public AccessControlContext getAccessControlContext(URLClassLoader u) {
                    return u.acc;
                }
            }
        );
        ClassLoader.registerAsParallelCapable();
    }
                                                                                //IBM-shared_classes_misc
final class ClassFinder implements PrivilegedExceptionAction<Class<?>>          //IBM-shared_classes_misc
  {                                                                              //IBM-shared_classes_misc
     private String name;                                                        //IBM-shared_classes_misc
     private ClassLoader classloader;                                            //IBM-shared_classes_misc
                                                                                 //IBM-shared_classes_misc
     public ClassFinder(String name, ClassLoader loader) {                       //IBM-shared_classes_misc
        this.name = name;                                                        //IBM-shared_classes_misc
        this.classloader = loader;                                               //IBM-shared_classes_misc
     }                                                                           //IBM-shared_classes_misc
                                                                                 //IBM-shared_classes_misc
     public Class<?> run() throws ClassNotFoundException {                         //IBM-shared_classes_misc
	String path = name.replace('.', '/').concat(".class");                   //IBM-shared_classes_misc
        try {                                                                    //IBM-shared_classes_misc
            Resource res = ucp.getResource(path, false, classloader);            //IBM-shared_classes_misc
            if (res != null)                                                     //IBM-shared_classes_misc
                return defineClass(name, res);                                   //IBM-shared_classes_misc
        } catch (IOException e) {                                                //IBM-shared_classes_misc
                throw new ClassNotFoundException(name, e);                       //IBM-shared_classes_misc
        }                                                                        //IBM-shared_classes_misc
        return null;                                                             //IBM-shared_classes_misc
     }                                                                           //IBM-shared_classes_misc
  }                                                                              //IBM-shared_classes_misc
}

                                                                                //IBM-shared_classes_misc
                                                                                //IBM-shared_classes_misc
final class FactoryURLClassLoader extends URLClassLoader {

    static {
        ClassLoader.registerAsParallelCapable();
    }

    FactoryURLClassLoader(String name, URL[] urls, ClassLoader parent,
                          AccessControlContext acc) {
        super(name, urls, parent, acc);
    }

    FactoryURLClassLoader(URL[] urls, AccessControlContext acc) {
        super(urls, acc);
    }

    public final Class<?> loadClass(String name, boolean resolve)
        throws ClassNotFoundException
    {
        // First check if we have permission to access the package. This
        // should go away once we've added support for exported packages.
        SecurityManager sm = System.getSecurityManager();
        if (sm != null) {
            int i = name.lastIndexOf('.');
            if (i != -1) {
                sm.checkPackageAccess(name.substring(0, i));
            }
        }
        return super.loadClass(name, resolve);
    }
}
//IBM-shared_classes_misc<|MERGE_RESOLUTION|>--- conflicted
+++ resolved
@@ -1,15 +1,11 @@
 /*
-<<<<<<< HEAD
  * ===========================================================================
  * (c) Copyright IBM Corp. 1997, 2017 All Rights Reserved
  * ===========================================================================
  */
 
 /*
- * Copyright (c) 1997, 2017, Oracle and/or its affiliates. All rights reserved.
-=======
  * Copyright (c) 1997, 2018, Oracle and/or its affiliates. All rights reserved.
->>>>>>> f01b3c66
  * DO NOT ALTER OR REMOVE COPYRIGHT NOTICES OR THIS FILE HEADER.
  *
  * This code is free software; you can redistribute it and/or modify it
@@ -236,15 +232,7 @@
      */
     public URLClassLoader(URL[] urls, ClassLoader parent) {
         super(parent);
-<<<<<<< HEAD
-        // this is to make the stack depth consistent with 1.1
-        SecurityManager security = System.getSecurityManager();
-        if (security != null) {
-            security.checkCreateClassLoader();
-        }
         initializeSharedClassesSupport(urls);                                    //IBM-shared_classes_misc
-=======
->>>>>>> f01b3c66
         this.acc = AccessController.getContext();
         ucp = new URLClassPath(urls, null, this.acc, sharedClassServiceProvider);       //IBM-shared_classes_misc        
     }
@@ -252,15 +240,7 @@
     URLClassLoader(String name, URL[] urls, ClassLoader parent,
                    AccessControlContext acc) {
         super(name, parent);
-<<<<<<< HEAD
-        // this is to make the stack depth consistent with 1.1
-        SecurityManager security = System.getSecurityManager();
-        if (security != null) {
-            security.checkCreateClassLoader();
-        }
         initializeSharedClassesSupport(urls);                                    //IBM-shared_classes_misc
-=======
->>>>>>> f01b3c66
         this.acc = acc;
         ucp = new URLClassPath(urls, null, this.acc, sharedClassServiceProvider);       //IBM-shared_classes_misc        
     }
@@ -289,30 +269,14 @@
      */
     public URLClassLoader(URL[] urls) {
         super();
-<<<<<<< HEAD
-        // this is to make the stack depth consistent with 1.1
-        SecurityManager security = System.getSecurityManager();
-        if (security != null) {
-            security.checkCreateClassLoader();
-        }
         initializeSharedClassesSupport(urls);                                    //IBM-shared_classes_misc
-=======
->>>>>>> f01b3c66
         this.acc = AccessController.getContext();
         ucp = new URLClassPath(urls, null, this.acc, sharedClassServiceProvider);       //IBM-shared_classes_misc
     }
 
     URLClassLoader(URL[] urls, AccessControlContext acc) {
         super();
-<<<<<<< HEAD
-        // this is to make the stack depth consistent with 1.1
-        SecurityManager security = System.getSecurityManager();
-        if (security != null) {
-            security.checkCreateClassLoader();
-        }
         initializeSharedClassesSupport(urls);                                    //IBM-shared_classes_misc
-=======
->>>>>>> f01b3c66
         this.acc = acc;
         ucp = new URLClassPath(urls, null, this.acc, sharedClassServiceProvider);       //IBM-shared_classes_misc
     }
@@ -342,15 +306,7 @@
     public URLClassLoader(URL[] urls, ClassLoader parent,
                           URLStreamHandlerFactory factory) {
         super(parent);
-<<<<<<< HEAD
-        // this is to make the stack depth consistent with 1.1
-        SecurityManager security = System.getSecurityManager();
-        if (security != null) {
-            security.checkCreateClassLoader();
-        }
         initializeSharedClassesSupport(urls);                                    //IBM-shared_classes_misc
-=======
->>>>>>> f01b3c66
         this.acc = AccessController.getContext();
         ucp = new URLClassPath(urls, factory, this.acc, sharedClassServiceProvider);    //IBM-shared_classes_misc
     }
@@ -383,15 +339,7 @@
                           URL[] urls,
                           ClassLoader parent) {
         super(name, parent);
-<<<<<<< HEAD
-        // this is to make the stack depth consistent with 1.1
-        SecurityManager security = System.getSecurityManager();
-        if (security != null) {
-            security.checkCreateClassLoader();
-        }
         initializeSharedClassesSupport(urls);                                    //IBM-shared_classes_misc
-=======
->>>>>>> f01b3c66
         this.acc = AccessController.getContext();
         ucp = new URLClassPath(urls, null, this.acc, sharedClassServiceProvider);       //IBM-shared_classes_misc
     }
@@ -422,15 +370,7 @@
     public URLClassLoader(String name, URL[] urls, ClassLoader parent,
                           URLStreamHandlerFactory factory) {
         super(name, parent);
-<<<<<<< HEAD
-        // this is to make the stack depth consistent with 1.1
-        SecurityManager security = System.getSecurityManager();
-        if (security != null) {
-            security.checkCreateClassLoader();
-        }
         initializeSharedClassesSupport(urls);                                    //IBM-shared_classes_misc
-=======
->>>>>>> f01b3c66
         this.acc = AccessController.getContext();
         ucp = new URLClassPath(urls, factory, this.acc, sharedClassServiceProvider);    //IBM-shared_classes_misc
     }
