/*
 * Copyright (c) 2018, 2022, Oracle and/or its affiliates. All rights reserved.
 * DO NOT ALTER OR REMOVE COPYRIGHT NOTICES OR THIS FILE HEADER.
 *
 * This code is free software; you can redistribute it and/or modify it
 * under the terms of the GNU General Public License version 2 only, as
 * published by the Free Software Foundation.  Oracle designates this
 * particular file as subject to the "Classpath" exception as provided
 * by Oracle in the LICENSE file that accompanied this code.
 *
 * This code is distributed in the hope that it will be useful, but WITHOUT
 * ANY WARRANTY; without even the implied warranty of MERCHANTABILITY or
 * FITNESS FOR A PARTICULAR PURPOSE.  See the GNU General Public License
 * version 2 for more details (a copy is included in the LICENSE file that
 * accompanied this code).
 *
 * You should have received a copy of the GNU General Public License version
 * 2 along with this work; if not, write to the Free Software Foundation,
 * Inc., 51 Franklin St, Fifth Floor, Boston, MA 02110-1301 USA.
 *
 * Please contact Oracle, 500 Oracle Parkway, Redwood Shores, CA 94065 USA
 * or visit www.oracle.com if you need additional information or have any
 * questions.
 */
<<<<<<< HEAD
=======
/*
 * ===========================================================================
 * (c) Copyright IBM Corp. 2022, 2023 All Rights Reserved
 * ===========================================================================
 */
>>>>>>> 80e1dc85
package java.lang;

import java.lang.ref.Reference;
import java.security.AccessController;
import java.security.PrivilegedAction;
import java.util.Locale;
import java.util.Objects;
import java.util.concurrent.CountDownLatch;
import java.util.concurrent.Executor;
import java.util.concurrent.Executors;
import java.util.concurrent.ForkJoinPool;
import java.util.concurrent.ForkJoinPool.ForkJoinWorkerThreadFactory;
import java.util.concurrent.ForkJoinTask;
import java.util.concurrent.ForkJoinWorkerThread;
import java.util.concurrent.Future;
import java.util.concurrent.RejectedExecutionException;
import java.util.concurrent.ScheduledExecutorService;
import java.util.concurrent.ScheduledThreadPoolExecutor;
import jdk.internal.event.ThreadSleepEvent;
import jdk.internal.event.VirtualThreadEndEvent;
import jdk.internal.event.VirtualThreadPinnedEvent;
import jdk.internal.event.VirtualThreadStartEvent;
import jdk.internal.event.VirtualThreadSubmitFailedEvent;
import jdk.internal.misc.CarrierThread;
import jdk.internal.misc.InnocuousThread;
import jdk.internal.misc.Unsafe;
import jdk.internal.vm.Continuation;
import jdk.internal.vm.ContinuationScope;
import jdk.internal.vm.StackableScope;
import jdk.internal.vm.ThreadContainer;
import jdk.internal.vm.ThreadContainers;
import jdk.internal.vm.annotation.ChangesCurrentThread;
import jdk.internal.vm.annotation.ForceInline;
import jdk.internal.vm.annotation.Hidden;
import jdk.internal.vm.annotation.IntrinsicCandidate;
import jdk.internal.vm.annotation.JvmtiMountTransition;
import sun.nio.ch.Interruptible;
import sun.security.action.GetPropertyAction;
import static java.util.concurrent.TimeUnit.*;

/**
 * A thread that is scheduled by the Java virtual machine rather than the operating
 * system.
 */
final class VirtualThread extends BaseVirtualThread {
    private static final Unsafe U = Unsafe.getUnsafe();
    private static final ContinuationScope VTHREAD_SCOPE = new ContinuationScope("VirtualThreads");
    private static final ForkJoinPool DEFAULT_SCHEDULER = createDefaultScheduler();
    private static final ScheduledExecutorService UNPARKER = createDelayedTaskScheduler();
    private static final int TRACE_PINNING_MODE = tracePinningMode();

    private static final long STATE = U.objectFieldOffset(VirtualThread.class, "state");
    private static final long PARK_PERMIT = U.objectFieldOffset(VirtualThread.class, "parkPermit");
    private static final long CARRIER_THREAD = U.objectFieldOffset(VirtualThread.class, "carrierThread");
    private static final long TERMINATION = U.objectFieldOffset(VirtualThread.class, "termination");

    // scheduler and continuation
    private final Executor scheduler;
    private final Continuation cont;
    private final Runnable runContinuation;

    // virtual thread state, accessed by VM
    private volatile int state;

    /*
     * Virtual thread state and transitions:
     *
     *      NEW -> STARTED         // Thread.start
     *  STARTED -> TERMINATED      // failed to start
     *  STARTED -> RUNNING         // first run
     *
     *  RUNNING -> PARKING         // Thread attempts to park
     *  PARKING -> PARKED          // cont.yield successful, thread is parked
     *  PARKING -> PINNED          // cont.yield failed, thread is pinned
     *
     *   PARKED -> RUNNABLE        // unpark or interrupted
     *   PINNED -> RUNNABLE        // unpark or interrupted
     *
     * RUNNABLE -> RUNNING         // continue execution
     *
     *  RUNNING -> YIELDING        // Thread.yield
     * YIELDING -> RUNNABLE        // yield successful
     * YIELDING -> RUNNING         // yield failed
     *
     *  RUNNING -> TERMINATED      // done
     */
    private static final int NEW      = 0;
    private static final int STARTED  = 1;
    private static final int RUNNABLE = 2;     // runnable-unmounted
    private static final int RUNNING  = 3;     // runnable-mounted
    private static final int PARKING  = 4;
    private static final int PARKED   = 5;     // unmounted
    private static final int PINNED   = 6;     // mounted
    private static final int YIELDING = 7;     // Thread.yield
    private static final int TERMINATED = 99;  // final state

    // can be suspended from scheduling when unmounted
    private static final int SUSPENDED = 1 << 8;
    private static final int RUNNABLE_SUSPENDED = (RUNNABLE | SUSPENDED);
    private static final int PARKED_SUSPENDED   = (PARKED | SUSPENDED);

    // parking permit
    private volatile boolean parkPermit;

    // carrier thread when mounted, accessed by VM
    private volatile Thread carrierThread;

    // termination object when joining, created lazily if needed
    private volatile CountDownLatch termination;

    /**
     * Returns the continuation scope used for virtual threads.
     */
    static ContinuationScope continuationScope() {
        return VTHREAD_SCOPE;
    }

    /**
     * Creates a new {@code VirtualThread} to run the given task with the given
     * scheduler. If the given scheduler is {@code null} and the current thread
     * is a platform thread then the newly created virtual thread will use the
     * default scheduler. If given scheduler is {@code null} and the current
     * thread is a virtual thread then the current thread's scheduler is used.
     *
     * @param scheduler the scheduler or null
     * @param name thread name
     * @param characteristics characteristics
     * @param task the task to execute
     */
    VirtualThread(Executor scheduler, String name, int characteristics, Runnable task) {
        super(name, characteristics, /*bound*/ false);
        Objects.requireNonNull(task);

        // choose scheduler if not specified
        if (scheduler == null) {
            Thread parent = Thread.currentThread();
            if (parent instanceof VirtualThread vparent) {
                scheduler = vparent.scheduler;
            } else {
                scheduler = DEFAULT_SCHEDULER;
            }
        }

        this.scheduler = scheduler;
        this.cont = new VThreadContinuation(this, task);
        this.runContinuation = this::runContinuation;
    }

    /**
     * The continuation that a virtual thread executes.
     */
    private static class VThreadContinuation extends Continuation {
        VThreadContinuation(VirtualThread vthread, Runnable task) {
            super(VTHREAD_SCOPE, () -> vthread.run(task));
            this.vthread = vthread;
        }
        @Override
        protected void onPinned(Continuation.Pinned reason) {
            if (TRACE_PINNING_MODE > 0) {
                boolean printAll = (TRACE_PINNING_MODE == 1);
                PinnedThreadPrinter.printStackTrace(System.out, printAll);
            }
        }
    }

    /**
     * Runs or continues execution of the continuation on the current thread.
     */
    private void runContinuation() {
        // the carrier must be a platform thread
        if (Thread.currentThread().isVirtual()) {
            throw new WrongThreadException();
        }

        // set state to RUNNING
        boolean firstRun;
        int initialState = state();
        if (initialState == STARTED && compareAndSetState(STARTED, RUNNING)) {
            // first run
            firstRun = true;
        } else if (initialState == RUNNABLE && compareAndSetState(RUNNABLE, RUNNING)) {
            // consume parking permit
            setParkPermit(false);
            firstRun = false;
        } else {
            // not runnable
            return;
        }

        // notify JVMTI before mount
        notifyJvmtiMount(true, firstRun);

        try {
            cont.run();
        } finally {
            if (cont.isDone()) {
                afterTerminate(/*executed*/ true);
            } else {
                afterYield();
            }
        }
    }

    /**
     * Submits the runContinuation task to the scheduler. For the default scheduler,
     * and calling it on a worker thread, the task will be pushed to the local queue,
     * otherwise it will be pushed to a submission queue.
     *
     * @throws RejectedExecutionException
     */
    private void submitRunContinuation() {
        try {
            scheduler.execute(runContinuation);
        } catch (RejectedExecutionException ree) {
            submitFailed(ree);
            throw ree;
        }
    }

    /**
     * Submits the runContinuation task to the scheduler with a lazy submit.
     * @throws RejectedExecutionException
     * @see ForkJoinPool#lazySubmit(ForkJoinTask)
     */
    private void lazySubmitRunContinuation(ForkJoinPool pool) {
        try {
            pool.lazySubmit(ForkJoinTask.adapt(runContinuation));
        } catch (RejectedExecutionException ree) {
            submitFailed(ree);
            throw ree;
        }
    }

    /**
     * Submits the runContinuation task to the scheduler as an external submit.
     * @throws RejectedExecutionException
     * @see ForkJoinPool#externalSubmit(ForkJoinTask)
     */
    private void externalSubmitRunContinuation(ForkJoinPool pool) {
        try {
            pool.externalSubmit(ForkJoinTask.adapt(runContinuation));
        } catch (RejectedExecutionException ree) {
            submitFailed(ree);
            throw ree;
        }
    }

    /**
     * If enabled, emits a JFR VirtualThreadSubmitFailedEvent.
     */
    private void submitFailed(RejectedExecutionException ree) {
        var event = new VirtualThreadSubmitFailedEvent();
        if (event.isEnabled()) {
            event.javaThreadId = threadId();
            event.exceptionMessage = ree.getMessage();
            event.commit();
        }
    }

    /**
     * Runs a task in the context of this virtual thread. The virtual thread is
     * mounted on the current (carrier) thread before the task runs. It unmounts
     * from its carrier thread when the task completes.
     */
    @ChangesCurrentThread
    private void run(Runnable task) {
        assert state == RUNNING;

        // first mount
        mount();
        notifyJvmtiMount(false, true);

        // emit JFR event if enabled
        if (VirtualThreadStartEvent.isTurnedOn()) {
            var event = new VirtualThreadStartEvent();
            event.javaThreadId = threadId();
            event.commit();
        }

        Object bindings = scopedValueBindings();
        try {
            runWith(bindings, task);
        } catch (Throwable exc) {
            dispatchUncaughtException(exc);
        } finally {
            try {
                // pop any remaining scopes from the stack, this may block
                StackableScope.popAll();

                // emit JFR event if enabled
                if (VirtualThreadEndEvent.isTurnedOn()) {
                    var event = new VirtualThreadEndEvent();
                    event.javaThreadId = threadId();
                    event.commit();
                }

            } finally {
                // last unmount
                notifyJvmtiUnmount(true, true);
                unmount();

                // final state
                setState(TERMINATED);
            }
        }
    }

    @Hidden
    @ForceInline
    private void runWith(Object bindings, Runnable op) {
        ensureMaterializedForStackWalk(bindings);
        op.run();
        Reference.reachabilityFence(bindings);
    }

    /**
     * Mounts this virtual thread onto the current platform thread. On
     * return, the current thread is the virtual thread.
     */
    @ChangesCurrentThread
    private void mount() {
        // sets the carrier thread
        Thread carrier = Thread.currentCarrierThread();
        setCarrierThread(carrier);

        // sync up carrier thread interrupt status if needed
        if (interrupted) {
            carrier.setInterrupt();
        } else if (carrier.isInterrupted()) {
            synchronized (interruptLock) {
                // need to recheck interrupt status
                if (!interrupted) {
                    carrier.clearInterrupt();
                }
            }
        }

        // set Thread.currentThread() to return this virtual thread
        carrier.setCurrentThread(this);
    }

    /**
     * Unmounts this virtual thread from the carrier. On return, the
     * current thread is the current platform thread.
     */
    @ChangesCurrentThread
    private void unmount() {
        // set Thread.currentThread() to return the platform thread
        Thread carrier = this.carrierThread;
        carrier.setCurrentThread(carrier);

        // break connection to carrier thread, synchronized with interrupt
        synchronized (interruptLock) {
            setCarrierThread(null);
        }
        carrier.clearInterrupt();
    }

    /**
     * Sets the current thread to the current carrier thread.
     */
    @ChangesCurrentThread
    @JvmtiMountTransition
    private void switchToCarrierThread() {
        notifyJvmtiHideFrames(true);
        Thread carrier = this.carrierThread;
        assert Thread.currentThread() == this
                && carrier == Thread.currentCarrierThread();
        carrier.setCurrentThread(carrier);
    }

    /**
     * Sets the current thread to the given virtual thread.
     */
    @ChangesCurrentThread
    @JvmtiMountTransition
    private void switchToVirtualThread(VirtualThread vthread) {
        Thread carrier = vthread.carrierThread;
        assert carrier == Thread.currentCarrierThread();
        carrier.setCurrentThread(vthread);
        notifyJvmtiHideFrames(false);
    }

    /**
     * Unmounts this virtual thread, invokes Continuation.yield, and re-mounts the
     * thread when continued. When enabled, JVMTI must be notified from this method.
     * @return true if the yield was successful
     */
    @ChangesCurrentThread
    private boolean yieldContinuation() {
        // unmount
        notifyJvmtiUnmount(true, false);
        unmount();
        try {
            return Continuation.yield(VTHREAD_SCOPE);
        } finally {
            // re-mount
            mount();
            notifyJvmtiMount(false, false);
        }
    }

    /**
     * Invoked after the continuation yields. If parking then it sets the state
     * and also re-submits the task to continue if unparked while parking.
     * If yielding due to Thread.yield then it just submits the task to continue.
     */
    private void afterYield() {
        int s = state();
        assert (s == PARKING || s == YIELDING) && (carrierThread == null);

        if (s == PARKING) {
            setState(PARKED);

            // notify JVMTI that unmount has completed, thread is parked
            notifyJvmtiUnmount(false, false);

            // may have been unparked while parking
            if (parkPermit && compareAndSetState(PARKED, RUNNABLE)) {
                // lazy submit to continue on the current thread as carrier if possible
                if (currentThread() instanceof CarrierThread ct) {
                    lazySubmitRunContinuation(ct.getPool());
                } else {
                    submitRunContinuation();
                }

            }
        } else if (s == YIELDING) {   // Thread.yield
            setState(RUNNABLE);

            // notify JVMTI that unmount has completed, thread is runnable
            notifyJvmtiUnmount(false, false);

            // external submit if there are no tasks in the local task queue
            if (currentThread() instanceof CarrierThread ct && ct.getQueuedTaskCount() == 0) {
                externalSubmitRunContinuation(ct.getPool());
            } else {
                submitRunContinuation();
            }
        }
    }

    /**
     * Invoked after the thread terminates (or start failed). This method
     * notifies anyone waiting for the thread to terminate.
     *
     * @param executed true if the thread executed, false if it failed to start
     */
    private void afterTerminate(boolean executed) {
        assert (state() == TERMINATED) && (carrierThread == null);

        if (executed) {
            notifyJvmtiUnmount(false, true);
        }

        // notify anyone waiting for this virtual thread to terminate
        CountDownLatch termination = this.termination;
        if (termination != null) {
            assert termination.getCount() == 1;
            termination.countDown();
        }

        if (executed) {
            // notify container if thread executed
            threadContainer().onExit(this);

            // clear references to thread locals
            clearReferences();
        }
    }

    /**
     * Schedules this {@code VirtualThread} to execute.
     *
     * @throws IllegalStateException if the container is shutdown or closed
     * @throws IllegalThreadStateException if the thread has already been started
     * @throws RejectedExecutionException if the scheduler cannot accept a task
     */
    @Override
    void start(ThreadContainer container) {
        if (!compareAndSetState(NEW, STARTED)) {
            throw new IllegalThreadStateException("Already started");
        }

        // bind thread to container
        setThreadContainer(container);

        // start thread
        boolean started = false;
        container.onStart(this); // may throw
        try {
            // scoped values may be inherited
            inheritScopedValueBindings(container);

            // submit task to run thread
            submitRunContinuation();
            started = true;
        } finally {
            if (!started) {
                setState(TERMINATED);
                container.onExit(this);
                afterTerminate(/*executed*/ false);
            }
        }
    }

    @Override
    public void start() {
        start(ThreadContainers.root());
    }

    @Override
    public void run() {
        // do nothing
    }

    /**
     * Parks until unparked or interrupted. If already unparked then the parking
     * permit is consumed and this method completes immediately (meaning it doesn't
     * yield). It also completes immediately if the interrupt status is set.
     */
    @Override
    void park() {
        assert Thread.currentThread() == this;

        // complete immediately if parking permit available or interrupted
        if (getAndSetParkPermit(false) || interrupted)
            return;

        // park the thread
        setState(PARKING);
        try {
            if (!yieldContinuation()) {
                // park on the carrier thread when pinned
                parkOnCarrierThread(false, 0);
            }
        } finally {
            assert (Thread.currentThread() == this) && (state() == RUNNING);
        }
    }

    /**
     * Parks up to the given waiting time or until unparked or interrupted.
     * If already unparked then the parking permit is consumed and this method
     * completes immediately (meaning it doesn't yield). It also completes immediately
     * if the interrupt status is set or the waiting time is {@code <= 0}.
     *
     * @param nanos the maximum number of nanoseconds to wait.
     */
    @Override
    void parkNanos(long nanos) {
        assert Thread.currentThread() == this;

        // complete immediately if parking permit available or interrupted
        if (getAndSetParkPermit(false) || interrupted)
            return;

        // park the thread for the waiting time
        if (nanos > 0) {
            long startTime = System.nanoTime();

            boolean yielded;
            Future<?> unparker = scheduleUnpark(this::unpark, nanos);
            setState(PARKING);
            try {
                yielded = yieldContinuation();
            } finally {
                assert (Thread.currentThread() == this)
                        && (state() == RUNNING || state() == PARKING);
                cancel(unparker);
            }

            // park on carrier thread for remaining time when pinned
            if (!yielded) {
                long deadline = startTime + nanos;
                if (deadline < 0L)
                    deadline = Long.MAX_VALUE;
                parkOnCarrierThread(true, deadline - System.nanoTime());
            }
        }
    }

    /**
     * Parks the current carrier thread up to the given waiting time or until
     * unparked or interrupted. If the virtual thread is interrupted then the
     * interrupt status will be propagated to the carrier thread.
     * @param timed true for a timed park, false for untimed
     * @param nanos the waiting time in nanoseconds
     */
    private void parkOnCarrierThread(boolean timed, long nanos) {
        assert state() == PARKING;

        var pinnedEvent = new VirtualThreadPinnedEvent();
        pinnedEvent.begin();

        setState(PINNED);
        try {
            if (!parkPermit) {
                if (!timed) {
                    U.park(false, 0);
                } else if (nanos > 0) {
                    U.park(false, nanos);
                }
            }
        } finally {
            setState(RUNNING);
        }

        // consume parking permit
        setParkPermit(false);

        pinnedEvent.commit();
    }

    /**
     * Schedule an unpark task to run after a given delay.
     */
    @ChangesCurrentThread
    private Future<?> scheduleUnpark(Runnable unparker, long nanos) {
        // need to switch to current carrier thread to avoid nested parking
        switchToCarrierThread();
        try {
            return UNPARKER.schedule(unparker, nanos, NANOSECONDS);
        } finally {
            switchToVirtualThread(this);
        }
    }

    /**
     * Cancels a task if it has not completed.
     */
    @ChangesCurrentThread
    private void cancel(Future<?> future) {
        if (!future.isDone()) {
            // need to switch to current carrier thread to avoid nested parking
            switchToCarrierThread();
            try {
                future.cancel(false);
            } finally {
                switchToVirtualThread(this);
            }
        }
    }

    /**
     * Re-enables this virtual thread for scheduling. If the virtual thread was
     * {@link #park() parked} then it will be unblocked, otherwise its next call
     * to {@code park} or {@linkplain #parkNanos(long) parkNanos} is guaranteed
     * not to block.
     * @throws RejectedExecutionException if the scheduler cannot accept a task
     */
    @Override
    @ChangesCurrentThread
    void unpark() {
        Thread currentThread = Thread.currentThread();
        if (!getAndSetParkPermit(true) && currentThread != this) {
            int s = state();
            if (s == PARKED && compareAndSetState(PARKED, RUNNABLE)) {
                if (currentThread instanceof VirtualThread vthread) {
                    vthread.switchToCarrierThread();
                    try {
                        submitRunContinuation();
                    } finally {
                        switchToVirtualThread(vthread);
                    }
                } else {
                    submitRunContinuation();
                }
            } else if (s == PINNED) {
                // unpark carrier thread when pinned.
                synchronized (carrierThreadAccessLock()) {
                    Thread carrier = carrierThread;
                    if (carrier != null && state() == PINNED) {
                        U.unpark(carrier);
                    }
                }
            }
        }
    }

    /**
     * Attempts to yield the current virtual thread (Thread.yield).
     */
    void tryYield() {
        assert Thread.currentThread() == this;
        setState(YIELDING);
        try {
            yieldContinuation();
        } finally {
            assert Thread.currentThread() == this;
            if (state() != RUNNING) {
                assert state() == YIELDING;
                setState(RUNNING);
            }
        }
    }

    /**
     * Sleep the current virtual thread for the given sleep time.
     *
     * @param nanos the maximum number of nanoseconds to sleep
     * @throws InterruptedException if interrupted while sleeping
     */
    void sleepNanos(long nanos) throws InterruptedException {
        assert Thread.currentThread() == this;
        if (nanos >= 0) {
            if (ThreadSleepEvent.isTurnedOn()) {
                ThreadSleepEvent event = new ThreadSleepEvent();
                try {
                    event.time = nanos;
                    event.begin();
                    doSleepNanos(nanos);
                } finally {
                    event.commit();
                }
            } else {
                doSleepNanos(nanos);
            }
        }
    }

    /**
     * Sleep the current thread for the given sleep time (in nanoseconds). If
     * nanos is 0 then the thread will attempt to yield.
     *
     * @implNote This implementation parks the thread for the given sleeping time
     * and will therefore be observed in PARKED state during the sleep. Parking
     * will consume the parking permit so this method makes available the parking
     * permit after the sleep. This may be observed as a spurious, but benign,
     * wakeup when the thread subsequently attempts to park.
     */
    private void doSleepNanos(long nanos) throws InterruptedException {
        assert nanos >= 0;
        if (getAndClearInterrupt())
            throw new InterruptedException();
        if (nanos == 0) {
            tryYield();
        } else {
            // park for the sleep time
            try {
                long remainingNanos = nanos;
                long startNanos = System.nanoTime();
                while (remainingNanos > 0) {
                    parkNanos(remainingNanos);
                    if (getAndClearInterrupt()) {
                        throw new InterruptedException();
                    }
                    remainingNanos = nanos - (System.nanoTime() - startNanos);
                }
            } finally {
                // may have been unparked while sleeping
                setParkPermit(true);
            }
        }
    }

    /**
     * Waits up to {@code nanos} nanoseconds for this virtual thread to terminate.
     * A timeout of {@code 0} means to wait forever.
     *
     * @throws InterruptedException if interrupted while waiting
     * @return true if the thread has terminated
     */
    boolean joinNanos(long nanos) throws InterruptedException {
        if (state() == TERMINATED)
            return true;

        // ensure termination object exists, then re-check state
        CountDownLatch termination = getTermination();
        if (state() == TERMINATED)
            return true;

        // wait for virtual thread to terminate
        if (nanos == 0) {
            termination.await();
        } else {
            boolean terminated = termination.await(nanos, NANOSECONDS);
            if (!terminated) {
                // waiting time elapsed
                return false;
            }
        }
        assert state() == TERMINATED;
        return true;
    }

    @Override
    @SuppressWarnings("removal")
    public void interrupt() {
        if (Thread.currentThread() != this) {
            checkAccess();
            synchronized (interruptLock) {
                interrupted = true;
                Interruptible b = nioBlocker;
                if (b != null) {
                    b.interrupt(this);
                }

                // interrupt carrier thread if mounted
                Thread carrier = carrierThread;
                if (carrier != null) carrier.setInterrupt();
            }
        } else {
            interrupted = true;
            carrierThread.setInterrupt();
        }
        unpark();
    }

    @Override
    public boolean isInterrupted() {
        return interrupted;
    }

    @Override
    boolean getAndClearInterrupt() {
        assert Thread.currentThread() == this;
        synchronized (interruptLock) {
            boolean oldValue = interrupted;
            if (oldValue)
                interrupted = false;
            carrierThread.clearInterrupt();
            return oldValue;
        }
    }

    @Override
    Thread.State threadState() {
        switch (state()) {
            case NEW:
                return Thread.State.NEW;
            case STARTED:
                // return NEW if thread container not yet set
                if (threadContainer() == null) {
                    return Thread.State.NEW;
                } else {
                    return Thread.State.RUNNABLE;
                }
            case RUNNABLE:
            case RUNNABLE_SUSPENDED:
                // runnable, not mounted
                return Thread.State.RUNNABLE;
            case RUNNING:
                // if mounted then return state of carrier thread
                synchronized (carrierThreadAccessLock()) {
                    Thread carrierThread = this.carrierThread;
                    if (carrierThread != null) {
                        return carrierThread.threadState();
                    }
                }
                // runnable, mounted
                return Thread.State.RUNNABLE;
            case PARKING:
            case YIELDING:
                // runnable, mounted, not yet waiting
                return Thread.State.RUNNABLE;
            case PARKED:
            case PARKED_SUSPENDED:
            case PINNED:
                return Thread.State.WAITING;
            case TERMINATED:
                return Thread.State.TERMINATED;
            default:
                throw new InternalError();
        }
    }

    @Override
    boolean alive() {
        int s = state;
        return (s != NEW && s != TERMINATED);
    }

    @Override
    boolean isTerminated() {
        return (state == TERMINATED);
    }

    @Override
    StackTraceElement[] asyncGetStackTrace() {
        StackTraceElement[] stackTrace;
        do {
            stackTrace = (carrierThread != null)
                    ? super.asyncGetStackTrace()  // mounted
                    : tryGetStackTrace();         // unmounted
            if (stackTrace == null) {
                Thread.yield();
            }
        } while (stackTrace == null);
        return stackTrace;
    }

    /**
     * Returns the stack trace for this virtual thread if it is unmounted.
     * Returns null if the thread is in another state.
     */
    private StackTraceElement[] tryGetStackTrace() {
        int initialState = state();
        return switch (initialState) {
            case RUNNABLE, PARKED -> {
                int suspendedState = initialState | SUSPENDED;
                if (compareAndSetState(initialState, suspendedState)) {
                    try {
                        yield cont.getStackTrace();
                    } finally {
                        assert state == suspendedState;
                        setState(initialState);

                        // re-submit if runnable
                        // re-submit if unparked while suspended
                        if (initialState == RUNNABLE
                            || (parkPermit && compareAndSetState(PARKED, RUNNABLE))) {
                            try {
                                submitRunContinuation();
                            } catch (RejectedExecutionException ignore) { }
                        }
                    }
                }
                yield null;
            }
            case NEW, STARTED, TERMINATED ->  new StackTraceElement[0];  // empty stack
            default -> null;
        };
    }

    @Override
    public String toString() {
        StringBuilder sb = new StringBuilder("VirtualThread[#");
        sb.append(threadId());
        String name = getName();
        if (!name.isEmpty()) {
            sb.append(",");
            sb.append(name);
        }
        sb.append("]/");
        Thread carrier = carrierThread;
        if (carrier != null) {
            // include the carrier thread state and name when mounted
            synchronized (carrierThreadAccessLock()) {
                carrier = carrierThread;
                if (carrier != null) {
                    String stateAsString = carrier.threadState().toString();
                    sb.append(stateAsString.toLowerCase(Locale.ROOT));
                    sb.append('@');
                    sb.append(carrier.getName());
                }
            }
        }
        // include virtual thread state when not mounted
        if (carrier == null) {
            String stateAsString = threadState().toString();
            sb.append(stateAsString.toLowerCase(Locale.ROOT));
        }
        return sb.toString();
    }

    @Override
    public int hashCode() {
        return (int) threadId();
    }

    @Override
    public boolean equals(Object obj) {
        return obj == this;
    }

    /**
     * Returns the termination object, creating it if needed.
     */
    private CountDownLatch getTermination() {
        CountDownLatch termination = this.termination;
        if (termination == null) {
            termination = new CountDownLatch(1);
            if (!U.compareAndSetReference(this, TERMINATION, null, termination)) {
                termination = this.termination;
            }
        }
        return termination;
    }

    /**
     * Returns the lock object to synchronize on when accessing carrierThread.
     * The lock prevents carrierThread from being reset to null during unmount.
     */
    private Object carrierThreadAccessLock() {
        // return interruptLock as unmount has to coordinate with interrupt
        return interruptLock;
    }

    // -- wrappers for get/set of state, parking permit, and carrier thread --

    private int state() {
        return state;  // volatile read
    }

    private void setState(int newValue) {
        state = newValue;  // volatile write
    }

    private boolean compareAndSetState(int expectedValue, int newValue) {
        return U.compareAndSetInt(this, STATE, expectedValue, newValue);
    }

    private void setParkPermit(boolean newValue) {
        if (parkPermit != newValue) {
            parkPermit = newValue;
        }
    }

    private boolean getAndSetParkPermit(boolean newValue) {
        if (parkPermit != newValue) {
            return U.getAndSetBoolean(this, PARK_PERMIT, newValue);
        } else {
            return newValue;
        }
    }

    private void setCarrierThread(Thread carrier) {
        // U.putReferenceRelease(this, CARRIER_THREAD, carrier);
        this.carrierThread = carrier;
    }

    // -- JVM TI support --

    @IntrinsicCandidate
    @JvmtiMountTransition
    private native void notifyJvmtiMount(boolean hide, boolean firstMount);

    @IntrinsicCandidate
    @JvmtiMountTransition
    private native void notifyJvmtiUnmount(boolean hide, boolean lastUnmount);

    @IntrinsicCandidate
    @JvmtiMountTransition
    private native void notifyJvmtiHideFrames(boolean hide);

    private static native void registerNatives();
    static {
        registerNatives();
    }

    /**
     * Creates the default scheduler.
     */
    @SuppressWarnings("removal")
    private static ForkJoinPool createDefaultScheduler() {
        ForkJoinWorkerThreadFactory factory = pool -> {
            PrivilegedAction<ForkJoinWorkerThread> pa = () -> new CarrierThread(pool);
            return AccessController.doPrivileged(pa);
        };
        PrivilegedAction<ForkJoinPool> pa = () -> {
            int parallelism, maxPoolSize, minRunnable;
            String parallelismValue = System.getProperty("jdk.virtualThreadScheduler.parallelism");
            String maxPoolSizeValue = System.getProperty("jdk.virtualThreadScheduler.maxPoolSize");
            String minRunnableValue = System.getProperty("jdk.virtualThreadScheduler.minRunnable");
            if (parallelismValue != null) {
                parallelism = Integer.parseInt(parallelismValue);
            } else {
                parallelism = Runtime.getRuntime().availableProcessors();
            }
            if (maxPoolSizeValue != null) {
                maxPoolSize = Integer.parseInt(maxPoolSizeValue);
                parallelism = Integer.min(parallelism, maxPoolSize);
            } else {
                maxPoolSize = Integer.max(parallelism, 256);
            }
            if (minRunnableValue != null) {
                minRunnable = Integer.parseInt(minRunnableValue);
            } else {
                minRunnable = Integer.max(parallelism / 2, 1);
            }
            Thread.UncaughtExceptionHandler handler = (t, e) -> { };
            boolean asyncMode = true; // FIFO
            return new ForkJoinPool(parallelism, factory, handler, asyncMode,
                         0, maxPoolSize, minRunnable, pool -> true, 30, SECONDS);
        };
        return AccessController.doPrivileged(pa);
    }

    /**
     * Creates the ScheduledThreadPoolExecutor used for timed unpark.
     */
    private static ScheduledExecutorService createDelayedTaskScheduler() {
        String propValue = GetPropertyAction.privilegedGetProperty("jdk.unparker.maxPoolSize");
        int poolSize;
        if (propValue != null) {
            poolSize = Integer.parseInt(propValue);
        } else {
            poolSize = 1;
        }
        ScheduledThreadPoolExecutor stpe = (ScheduledThreadPoolExecutor)
            Executors.newScheduledThreadPool(poolSize, task -> {
                return InnocuousThread.newThread("VirtualThread-unparker", task);
            });
        stpe.setRemoveOnCancelPolicy(true);
        return stpe;
    }

    /**
     * Reads the value of the jdk.tracePinnedThreads property to determine if stack
     * traces should be printed when a carrier thread is pinned when a virtual thread
     * attempts to park.
     */
    private static int tracePinningMode() {
        String propValue = GetPropertyAction.privilegedGetProperty("jdk.tracePinnedThreads");
        if (propValue != null) {
            if (propValue.length() == 0 || "full".equalsIgnoreCase(propValue))
                return 1;
            if ("short".equalsIgnoreCase(propValue))
                return 2;
        }
        return 0;
    }
}<|MERGE_RESOLUTION|>--- conflicted
+++ resolved
@@ -22,14 +22,11 @@
  * or visit www.oracle.com if you need additional information or have any
  * questions.
  */
-<<<<<<< HEAD
-=======
 /*
  * ===========================================================================
  * (c) Copyright IBM Corp. 2022, 2023 All Rights Reserved
  * ===========================================================================
  */
->>>>>>> 80e1dc85
 package java.lang;
 
 import java.lang.ref.Reference;
