--- conflicted
+++ resolved
@@ -25,7 +25,7 @@
 
 /*
  * ===========================================================================
- * (c) Copyright IBM Corp. 2021, 2022 All Rights Reserved
+ * (c) Copyright IBM Corp. 2021, 2023 All Rights Reserved
  * ===========================================================================
  */
 
@@ -536,12 +536,9 @@
             byte[] val = StringUTF16.compress(codePoints, offset, count);
             this.coder = StringUTF16.coderFromArrayLen(val, count);
             this.value = val;
-<<<<<<< HEAD
             if (this.coder == UTF16) {
                 initCompressionFlag();
             }
-=======
->>>>>>> 778313db
             return;
         }
         this.coder = UTF16;
@@ -860,12 +857,9 @@
                     byte[] val = StringUTF16.compress(ca, 0, clen);;
                     this.coder = StringUTF16.coderFromArrayLen(val, clen);
                     this.value = val;
-<<<<<<< HEAD
                     if (this.coder == UTF16) {
                         initCompressionFlag();
                     }
-=======
->>>>>>> 778313db
                     return;
                 }
                 coder = UTF16;
@@ -895,12 +889,9 @@
                 byte[] val = StringUTF16.compress(ca, 0, caLen);
                 this.coder = StringUTF16.coderFromArrayLen(val, caLen);
                 this.value = val;
-<<<<<<< HEAD
                 if (this.coder == UTF16) {
                     initCompressionFlag();
                 }
-=======
->>>>>>> 778313db
                 return;
             }
             coder = UTF16;
@@ -1043,14 +1034,10 @@
         }
         if (COMPACT_STRINGS) {
             byte[] val = StringUTF16.compress(ca, 0, caLen);
-<<<<<<< HEAD
             byte coder = StringUTF16.coderFromArrayLen(val, len);
             if (coder == UTF16) {
                 initCompressionFlag();
             }
-=======
-            int coder = StringUTF16.coderFromArrayLen(val, len);
->>>>>>> 778313db
             return new String(val, coder);
         }
         return new String(StringUTF16.toBytes(ca, 0, caLen), UTF16);
@@ -5610,12 +5597,9 @@
             byte[] val = StringUTF16.compress(value, off, len);
             this.coder = StringUTF16.coderFromArrayLen(val, len);
             this.value = val;
-<<<<<<< HEAD
             if (this.coder == UTF16) {
                 initCompressionFlag();
             }
-=======
->>>>>>> 778313db
             return;
         }
         this.coder = UTF16;
@@ -5640,12 +5624,9 @@
             if (COMPACT_STRINGS && asb.maybeLatin1) {
                 this.value = StringUTF16.compress(val, 0, length);
                 this.coder = StringUTF16.coderFromArrayLen(this.value, length);
-<<<<<<< HEAD
                 if (this.coder == UTF16) {
                     initCompressionFlag();
                 }
-=======
->>>>>>> 778313db
                 return;
             }
             this.coder = UTF16;
