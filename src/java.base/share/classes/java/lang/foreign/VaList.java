/*
 *  Copyright (c) 2021, 2022, Oracle and/or its affiliates. All rights reserved.
 *  DO NOT ALTER OR REMOVE COPYRIGHT NOTICES OR THIS FILE HEADER.
 *
 *  This code is free software; you can redistribute it and/or modify it
 *  under the terms of the GNU General Public License version 2 only, as
 *  published by the Free Software Foundation.  Oracle designates this
 *  particular file as subject to the "Classpath" exception as provided
 *  by Oracle in the LICENSE file that accompanied this code.
 *
 *  This code is distributed in the hope that it will be useful, but WITHOUT
 *  ANY WARRANTY; without even the implied warranty of MERCHANTABILITY or
 *  FITNESS FOR A PARTICULAR PURPOSE.  See the GNU General Public License
 *  version 2 for more details (a copy is included in the LICENSE file that
 *  accompanied this code).
 *
 *  You should have received a copy of the GNU General Public License version
 *  2 along with this work; if not, write to the Free Software Foundation,
 *  Inc., 51 Franklin St, Fifth Floor, Boston, MA 02110-1301 USA.
 *
 *   Please contact Oracle, 500 Oracle Parkway, Redwood Shores, CA 94065 USA
 *  or visit www.oracle.com if you need additional information or have any
 *  questions.
 *
 */

/*
 * ===========================================================================
 * (c) Copyright IBM Corp. 2022, 2022 All Rights Reserved
 * ===========================================================================
 */

package java.lang.foreign;

import java.util.NoSuchElementException;
import java.util.Objects;
import java.util.function.Consumer;

import jdk.internal.foreign.abi.SharedUtils;
import jdk.internal.foreign.abi.aarch64.linux.LinuxAArch64VaList;
import jdk.internal.foreign.abi.aarch64.macos.MacOsAArch64VaList;
<<<<<<< HEAD
import jdk.internal.foreign.abi.ppc64.aix.AixPPC64VaList;
import jdk.internal.foreign.abi.ppc64.sysv.SysVPPC64leVaList;
import jdk.internal.foreign.abi.s390x.sysv.SysVS390xVaList;
=======
import jdk.internal.foreign.abi.riscv64.linux.LinuxRISCV64VaList;
>>>>>>> 59f2aa14
import jdk.internal.foreign.abi.x64.sysv.SysVVaList;
import jdk.internal.foreign.abi.x64.windows.WinVaList;
import jdk.internal.javac.PreviewFeature;
import jdk.internal.reflect.CallerSensitive;
import jdk.internal.reflect.Reflection;

/**
 * Helper class to create and manipulate variable argument lists, similar in functionality to a C {@code va_list}.
 * <p>
 * A variable argument list can be created using the {@link #make(Consumer, SegmentScope)} factory, as follows:
 * {@snippet lang = java:
 * VaList vaList = VaList.make(builder ->
 *                                    builder.addVarg(C_INT, 42)
 *                                           .addVarg(C_DOUBLE, 3.8d));
 *}
 * Once created, clients can obtain the platform-dependent {@linkplain #segment() memory segment} associated with a variable
 * argument list, which can then be passed to {@linkplain Linker#downcallHandle(FunctionDescriptor, Linker.Option...) downcall method handles}
 * targeting native functions using the C {@code va_list} type.
 * <p>
 * The contents of a foreign memory segment modelling a variable argument list can be accessed by <em>unsafely</em> creating
 * a variable argument list, as follows:
 * {@snippet lang = java:
 * void upcall(int n, MemorySegment vaListSegment) {
 *    try (Arena arena = Arena.openConfined()) {
 *        VaList vaList = VaList.ofAddress(vaListSegment.address(), arena.scope());
 *        VaList copy = vaList.copy();
 *        int i = vaList.nextVarg(C_INT);
 *        double d = vaList.nextVarg(C_DOUBLE);
 *        // and again
 *        int i = copy.nextVarg(C_INT);
 *        double d = copy.nextVarg(C_DOUBLE);
 *     }
 * }
 *}
 * The above method receives a foreign segment modelling a variable argument list; the contents of the segment are accessed by creating
 * a new variable argument list, from the segment address. Note that the variable argument list is first copied into
 * a second list before any element is accessed: this will allow us to iterate through the elements twice. Elements in
 * the variable argument list are accessed using {@link #nextVarg(ValueLayout.OfInt)} and
 * {@link #nextVarg(ValueLayout.OfDouble)}. These methods (as well as other access methods in the {@link VaList} class)
 * take the layout of the element that needs to be accessed and perform all the necessary alignment checks as well
 * as endianness conversions.
 * <p>
 * Per the C specification (see C99 standard 6.5.2.2 Function calls - item 6),
 * arguments to variadic calls are erased by way of 'default argument promotions',
 * which erases integral types by way of integer promotion (see C99 standard 6.3.1.1 - item 2),
 * and which erases all {@code float} arguments to {@code double}.
 * <p>
 * As such, this interface only supports reading {@code int}, {@code double},
 * and any other type that fits into a {@code long}.
 * <h2 id="safety">Safety considerations</h2>
 * Accessing a value through a variable argument list using the wrong memory layout will result in undefined behavior.
 * For instance, if a variable argument list currently points at a C {@code int} value, then accessing it using
 * {@link #nextVarg(ValueLayout.OfLong)} is illegal. Similarly, accessing the variable argument list with
 * {@link #skip(MemoryLayout...)}, and providing a layout other than {@link ValueLayout.OfInt} is illegal.
 * Any such illegal accesses might not be detected by the implementation, and can corrupt the variable argument list,
 * so that the behavior of subsequent accesses is also undefined.
 * <p>
 * It is possible for clients to access elements outside the spatial bounds of a variable argument list.
 * Variable argument list implementations will try to detect out-of-bounds reads on a best-effort basis.
 * <p>
 * Whether this detection succeeds depends on the factory method used to create the variable argument list:
 * <ul>
 *     <li>Variable argument lists created <em>safely</em>, using {@link #make(Consumer, SegmentScope)} are capable of detecting out-of-bounds reads;</li>
 *     <li>Variable argument lists created <em>unsafely</em>, using {@link #ofAddress(long, SegmentScope)} are not capable of detecting out-of-bounds reads</li>
 * </ul>
 * <p>
 * This class is not thread safe, and all accesses should occur within a single thread
 * (regardless of the scope used to obtain the variable arity list).
 *
 * @since 19
 */
@PreviewFeature(feature=PreviewFeature.Feature.FOREIGN)
<<<<<<< HEAD
sealed public interface VaList extends Addressable permits WinVaList, SysVVaList, LinuxAArch64VaList, MacOsAArch64VaList,
                                                   SysVPPC64leVaList, SysVS390xVaList, AixPPC64VaList, SharedUtils.EmptyVaList {

    /**
     * {@return the memory session associated with this variable argument list}
     */
    MemorySession session();
=======
public sealed interface VaList permits WinVaList, SysVVaList, LinuxAArch64VaList, MacOsAArch64VaList, LinuxRISCV64VaList, SharedUtils.EmptyVaList {
>>>>>>> 59f2aa14

    /**
     * Reads the next value as an {@code int} and advances this variable argument list's position. The behavior of this
     * method is equivalent to the C {@code va_arg} function.
     *
     * @param layout the layout of the value to be read.
     * @return the {@code int} value read from this variable argument list.
     * @throws IllegalStateException if the scope associated with this variable argument list is not
     * {@linkplain SegmentScope#isAlive() alive}.
     * @throws WrongThreadException if this method is called from a thread {@code T},
     * such that {@code segment().scope().isAccessibleBy(T) == false}.
     * @throws NoSuchElementException if an <a href=VaList.html#safety>out-of-bounds</a> read is detected.
     */
    int nextVarg(ValueLayout.OfInt layout);

    /**
     * Reads the next value as a {@code long} and advances this variable argument list's position. The behavior of this
     * method is equivalent to the C {@code va_arg} function.
     *
     * @param layout the layout of the value to be read.
     * @return the {@code long} value read from this variable argument list.
     * @throws IllegalStateException if the scope associated with this variable argument list is not
     * {@linkplain SegmentScope#isAlive() alive}.
     * @throws WrongThreadException if this method is called from a thread {@code T},
     * such that {@code segment().scope().isAccessibleBy(T) == false}.
     * @throws NoSuchElementException if an <a href=VaList.html#safety>out-of-bounds</a> read is detected.
     */
    long nextVarg(ValueLayout.OfLong layout);

    /**
     * Reads the next value as a {@code double} and advances this variable argument list's position. The behavior of this
     * method is equivalent to the C {@code va_arg} function.
     *
     * @param layout the layout of the value
     * @return the {@code double} value read from this variable argument list.
     * @throws IllegalStateException if the scope associated with this variable argument list is not
     * {@linkplain SegmentScope#isAlive() alive}.
     * @throws WrongThreadException if this method is called from a thread {@code T},
     * such that {@code segment().scope().isAccessibleBy(T) == false}.
     * @throws NoSuchElementException if an <a href=VaList.html#safety>out-of-bounds</a> read is detected.
     */
    double nextVarg(ValueLayout.OfDouble layout);

    /**
     * Reads the next address value, wraps it into a native segment, and advances this variable argument list's position.
     * The behavior of this method is equivalent to the C {@code va_arg} function. The returned segment's base
     * {@linkplain MemorySegment#address()} is set to the value read from the variable argument list, and the segment
     * is associated with the {@linkplain SegmentScope#global() global scope}. Under normal conditions, the size of the returned
     * segment is {@code 0}. However, if the provided layout is an {@linkplain ValueLayout.OfAddress#asUnbounded() unbounded}
     * address layout, then the size of the returned segment is {@code Long.MAX_VALUE}.
     *
     * @param layout the layout of the value to be read.
     * @return a native segment whose {@linkplain MemorySegment#address() address} is the value read from
     * this variable argument list.
     * @throws IllegalStateException if the scope associated with this variable argument list is not
     * {@linkplain SegmentScope#isAlive() alive}.
     * @throws WrongThreadException if this method is called from a thread {@code T},
     * such that {@code segment().scope().isAccessibleBy(T) == false}.
     * @throws NoSuchElementException if an <a href=VaList.html#safety>out-of-bounds</a> read is detected.
     */
    MemorySegment nextVarg(ValueLayout.OfAddress layout);

    /**
     * Reads the next composite value into a new {@code MemorySegment}, allocated with the provided allocator,
     * and advances this variable argument list's position. The behavior of this method is equivalent to the C
     * {@code va_arg} function. The provided group layout must correspond to a C struct or union type.
     * <p>
     * How the value is read in the returned segment is ABI-dependent: calling this method on a group layout
     * with member layouts {@code L_1, L_2, ... L_n} is not guaranteed to be semantically equivalent to perform distinct
     * calls to {@code nextVarg} for each of the layouts in {@code L_1, L_2, ... L_n}.
     * <p>
     * The memory segment returned by this method will be allocated using the given {@link SegmentAllocator}.
     *
     * @param layout the layout of the value to be read.
     * @param allocator the allocator to be used to create a segment where the contents of the variable argument list
     *                  will be copied.
     * @return the {@code MemorySegment} value read from this variable argument list.
     * @throws IllegalStateException if the scope associated with this variable argument list is not
     * {@linkplain SegmentScope#isAlive() alive}.
     * @throws WrongThreadException if this method is called from a thread {@code T},
     * such that {@code segment().scope().isAccessibleBy(T) == false}.
     * @throws NoSuchElementException if an <a href=VaList.html#safety>out-of-bounds</a> read is detected.
     */
    MemorySegment nextVarg(GroupLayout layout, SegmentAllocator allocator);

    /**
     * Skips a number of elements with the given memory layouts, and advances this variable argument list's position.
     *
     * @param layouts the layouts of the values to be skipped.
     * @throws IllegalStateException if the scope associated with this variable argument list is not
     * {@linkplain SegmentScope#isAlive() alive}.
     * @throws WrongThreadException if this method is called from a thread {@code T},
     * such that {@code segment().scope().isAccessibleBy(T) == false}.
     * @throws NoSuchElementException if an <a href=VaList.html#safety>out-of-bounds</a> read is detected.
     */
    void skip(MemoryLayout... layouts);

    /**
     * Copies this variable argument list at its current position into a new variable argument list associated
     * with the same scope as this variable argument list. The behavior of this method is equivalent to the C
     * {@code va_copy} function.
     * <p>
     * Copying is useful to traverse the variable argument list elements, starting from the current position,
     * without affecting the state of the original variable argument list, essentially allowing the elements to be
     * traversed multiple times.
     *
     * @return a copy of this variable argument list.
     * @throws IllegalStateException if the scope associated with this variable argument list is not
     * {@linkplain SegmentScope#isAlive() alive}.
     * @throws WrongThreadException if this method is called from a thread {@code T},
     * such that {@code segment().scope().isAccessibleBy(T) == false}.
     */
    VaList copy();

    /**
     * Returns a zero-length {@linkplain MemorySegment memory segment} associated with this variable argument list.
     * The contents of the returned memory segment are platform-dependent. Whether and how the contents of
     * the returned segment are updated when iterating the contents of a variable argument list is also
     * platform-dependent.
     * @return a zero-length {@linkplain MemorySegment memory segment} associated with this variable argument list.
     */
    MemorySegment segment();

    /**
     * Creates a variable argument list from the give address value and scope. The address is typically obtained
     * by calling {@link MemorySegment#address()} on a foreign memory segment instance. The provided scope determines
     * the lifecycle of the returned variable argument list: the returned variable argument list will no longer be accessible,
     * and its associated off-heap memory region will be deallocated when the scope becomes not
     * {@linkplain SegmentScope#isAlive() alive}.
     * <p>
     * This method is <a href="package-summary.html#restricted"><em>restricted</em></a>.
     * Restricted methods are unsafe, and, if used incorrectly, their use might crash
     * the JVM or, worse, silently result in memory corruption. Thus, clients should refrain from depending on
     * restricted methods, and use safe and supported functionalities, where possible.
     *
     * @param address the address of the variable argument list.
     * @param scope the scope associated with the returned variable argument list.
     * @return a new variable argument list backed by an off-heap region of memory starting at the given address value.
     * @throws IllegalStateException         if {@code scope} is not {@linkplain SegmentScope#isAlive() alive}.
     * @throws WrongThreadException          if this method is called from a thread {@code T},
     *                                       such that {@code scope.isAccessibleBy(T) == false}.
     * @throws UnsupportedOperationException if the underlying native platform is not supported.
     * @throws IllegalCallerException If the caller is in a module that does not have native access enabled.
     */
    @CallerSensitive
    static VaList ofAddress(long address, SegmentScope scope) {
        Reflection.ensureNativeAccess(Reflection.getCallerClass(), VaList.class, "ofAddress");
        Objects.requireNonNull(scope);
        return SharedUtils.newVaListOfAddress(address, scope);
    }

    /**
     * Creates a variable argument list using a builder (see {@link Builder}), with the given
     * scope. The provided scope determines the lifecycle of the returned variable argument list: the
     * returned variable argument list will no longer be accessible, and its associated off-heap memory region will be
     * deallocated when the scope becomes not {@linkplain SegmentScope#isAlive() alive}.
     * <p>
     * Note that when there are no elements added to the created va list,
     * this method will return the same as {@link #empty()}.
     *
     * @implNote variable argument lists created using this method can detect <a href=VaList.html#safety>out-of-bounds</a> reads.
     *
     * @param actions a consumer for a builder (see {@link Builder}) which can be used to specify the elements
     *                of the underlying variable argument list.
     * @param scope the scope to be associated with the new variable arity list.
     * @return a new variable argument list.
     * @throws UnsupportedOperationException if the underlying native platform is not supported.
     * @throws IllegalStateException if {@code scope} is not {@linkplain SegmentScope#isAlive() alive}.
     * @throws WrongThreadException if this method is called from a thread {@code T},
     * such that {@code scope.isAccessibleBy(T) == false}.
     */
    static VaList make(Consumer<Builder> actions, SegmentScope scope) {
        Objects.requireNonNull(actions);
        Objects.requireNonNull(scope);
        return SharedUtils.newVaList(actions, scope);
    }

    /**
     * Returns an empty variable argument list, associated with the {@linkplain SegmentScope#global() global scope}.
     * The resulting variable argument list does not contain any argument, and throws {@link UnsupportedOperationException}
     * on all operations, except for {@link VaList#segment()}, {@link VaList#copy()}.
     * @return an empty variable argument list.
     * @throws UnsupportedOperationException if the underlying native platform is not supported.
     */
    static VaList empty() {
        return SharedUtils.emptyVaList();
    }

    /**
     * A builder used to construct a {@linkplain VaList variable argument list}.
     *
     * @since 19
     */
    @PreviewFeature(feature=PreviewFeature.Feature.FOREIGN)
<<<<<<< HEAD
    sealed interface Builder permits WinVaList.Builder, SysVVaList.Builder, LinuxAArch64VaList.Builder, MacOsAArch64VaList.Builder,
                                     SysVPPC64leVaList.Builder, SysVS390xVaList.Builder, AixPPC64VaList.Builder {
=======
    sealed interface Builder permits WinVaList.Builder, SysVVaList.Builder, LinuxAArch64VaList.Builder, MacOsAArch64VaList.Builder, LinuxRISCV64VaList.Builder {
>>>>>>> 59f2aa14

        /**
         * Writes an {@code int} value to the variable argument list being constructed.
         *
         * @param layout the layout of the value to be written.
         * @param value the {@code int} value to be written.
         * @return this builder.
         */
        Builder addVarg(ValueLayout.OfInt layout, int value);

        /**
         * Writes a {@code long} value to the variable argument list being constructed.
         *
         * @param layout the layout of the value to be written.
         * @param value the {@code long} value to be written.
         * @return this builder.
         */
        Builder addVarg(ValueLayout.OfLong layout, long value);

        /**
         * Writes a {@code double} value to the variable argument list being constructed.
         *
         * @param layout the layout of the value to be written.
         * @param value the {@code double} value to be written.
         * @return this builder.
         */
        Builder addVarg(ValueLayout.OfDouble layout, double value);

        /**
         * Writes the {@linkplain MemorySegment#address() address} of the provided native segment
         * to the variable argument list being constructed.
         *
         * @param layout the layout of the value to be written.
         * @param segment the segment whose {@linkplain MemorySegment#address() address} is to be written.
         * @return this builder.
         */
        Builder addVarg(ValueLayout.OfAddress layout, MemorySegment segment);

        /**
         * Writes a {@code MemorySegment}, with the given layout, to the variable argument list being constructed.
         *
         * @param layout the layout of the value to be written.
         * @param value the {@code MemorySegment} whose contents will be copied.
         * @return this builder.
         */
        Builder addVarg(GroupLayout layout, MemorySegment value);
    }
}<|MERGE_RESOLUTION|>--- conflicted
+++ resolved
@@ -39,13 +39,10 @@
 import jdk.internal.foreign.abi.SharedUtils;
 import jdk.internal.foreign.abi.aarch64.linux.LinuxAArch64VaList;
 import jdk.internal.foreign.abi.aarch64.macos.MacOsAArch64VaList;
-<<<<<<< HEAD
 import jdk.internal.foreign.abi.ppc64.aix.AixPPC64VaList;
 import jdk.internal.foreign.abi.ppc64.sysv.SysVPPC64leVaList;
 import jdk.internal.foreign.abi.s390x.sysv.SysVS390xVaList;
-=======
 import jdk.internal.foreign.abi.riscv64.linux.LinuxRISCV64VaList;
->>>>>>> 59f2aa14
 import jdk.internal.foreign.abi.x64.sysv.SysVVaList;
 import jdk.internal.foreign.abi.x64.windows.WinVaList;
 import jdk.internal.javac.PreviewFeature;
@@ -118,17 +115,8 @@
  * @since 19
  */
 @PreviewFeature(feature=PreviewFeature.Feature.FOREIGN)
-<<<<<<< HEAD
-sealed public interface VaList extends Addressable permits WinVaList, SysVVaList, LinuxAArch64VaList, MacOsAArch64VaList,
-                                                   SysVPPC64leVaList, SysVS390xVaList, AixPPC64VaList, SharedUtils.EmptyVaList {
-
-    /**
-     * {@return the memory session associated with this variable argument list}
-     */
-    MemorySession session();
-=======
-public sealed interface VaList permits WinVaList, SysVVaList, LinuxAArch64VaList, MacOsAArch64VaList, LinuxRISCV64VaList, SharedUtils.EmptyVaList {
->>>>>>> 59f2aa14
+public sealed interface VaList permits WinVaList, SysVVaList, LinuxAArch64VaList, MacOsAArch64VaList, LinuxRISCV64VaList,
+                               SysVPPC64leVaList, SysVS390xVaList, AixPPC64VaList, SharedUtils.EmptyVaList {
 
     /**
      * Reads the next value as an {@code int} and advances this variable argument list's position. The behavior of this
@@ -323,12 +311,8 @@
      * @since 19
      */
     @PreviewFeature(feature=PreviewFeature.Feature.FOREIGN)
-<<<<<<< HEAD
-    sealed interface Builder permits WinVaList.Builder, SysVVaList.Builder, LinuxAArch64VaList.Builder, MacOsAArch64VaList.Builder,
-                                     SysVPPC64leVaList.Builder, SysVS390xVaList.Builder, AixPPC64VaList.Builder {
-=======
-    sealed interface Builder permits WinVaList.Builder, SysVVaList.Builder, LinuxAArch64VaList.Builder, MacOsAArch64VaList.Builder, LinuxRISCV64VaList.Builder {
->>>>>>> 59f2aa14
+    sealed interface Builder permits WinVaList.Builder, SysVVaList.Builder, LinuxAArch64VaList.Builder, MacOsAArch64VaList.Builder, LinuxRISCV64VaList.Builder,
+                                     SysVPPC64leVaList.Builder, SysVS390xVaList.Builder, AixPPC64VaList.Builder {{
 
         /**
          * Writes an {@code int} value to the variable argument list being constructed.
