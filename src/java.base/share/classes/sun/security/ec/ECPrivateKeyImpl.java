/*
 * Copyright (c) 2006, 2023, Oracle and/or its affiliates. All rights reserved.
 * DO NOT ALTER OR REMOVE COPYRIGHT NOTICES OR THIS FILE HEADER.
 *
 * This code is free software; you can redistribute it and/or modify it
 * under the terms of the GNU General Public License version 2 only, as
 * published by the Free Software Foundation.  Oracle designates this
 * particular file as subject to the "Classpath" exception as provided
 * by Oracle in the LICENSE file that accompanied this code.
 *
 * This code is distributed in the hope that it will be useful, but WITHOUT
 * ANY WARRANTY; without even the implied warranty of MERCHANTABILITY or
 * FITNESS FOR A PARTICULAR PURPOSE.  See the GNU General Public License
 * version 2 for more details (a copy is included in the LICENSE file that
 * accompanied this code).
 *
 * You should have received a copy of the GNU General Public License version
 * 2 along with this work; if not, write to the Free Software Foundation,
 * Inc., 51 Franklin St, Fifth Floor, Boston, MA 02110-1301 USA.
 *
 * Please contact Oracle, 500 Oracle Parkway, Redwood Shores, CA 94065 USA
 * or visit www.oracle.com if you need additional information or have any
 * questions.
 */

/*
 * ===========================================================================
 * (c) Copyright IBM Corp. 2022, 2023 All Rights Reserved
 * ===========================================================================
 */

package sun.security.ec;

import java.io.IOException;
import java.io.InvalidObjectException;
import java.io.ObjectInputStream;
import java.math.BigInteger;

import java.security.*;
import java.security.interfaces.*;
import java.security.spec.*;
import java.util.Arrays;

import jdk.crypto.jniprovider.NativeCrypto;

import sun.security.ec.point.AffinePoint;
import sun.security.ec.point.MutablePoint;
import sun.security.util.*;
import sun.security.x509.AlgorithmId;
import sun.security.pkcs.PKCS8Key;

/**
 * Key implementation for EC private keys.
 * <p>
 * ASN.1 syntax for EC private keys from SEC 1 v1.5 (draft):
 *
 * <pre>
 * EXPLICIT TAGS
 *
 * ECPrivateKey ::= SEQUENCE {
 *   version INTEGER { ecPrivkeyVer1(1) } (ecPrivkeyVer1),
 *   privateKey OCTET STRING,
 *   parameters [0] ECDomainParameters {{ SECGCurveNames }} OPTIONAL,
 *   publicKey [1] BIT STRING OPTIONAL
 * }
 * </pre>
 *
 * We currently ignore the optional parameters and publicKey fields. We
 * require that the parameters are encoded as part of the AlgorithmIdentifier,
 * not in the private key structure.
 *
 * @since   1.6
 * @author  Andreas Sterbenz
 */
public final class ECPrivateKeyImpl extends PKCS8Key implements ECPrivateKey {

    @java.io.Serial
    private static final long serialVersionUID = 88695385615075129L;
    private static NativeCrypto nativeCrypto;

    private BigInteger s;       // private value
    private byte[] arrayS;      // private value as a little-endian array
    @SuppressWarnings("serial") // Type of field is not Serializable
    private ECParameterSpec params;
    private long nativeECKey;

    /**
     * Construct a key from its encoding. Called by the ECKeyFactory.
     */
    ECPrivateKeyImpl(byte[] encoded) throws InvalidKeyException {
        super(encoded);
        parseKeyBits();
    }

    /**
     * Construct a key from its components. Used by the
     * KeyFactory.
     */
    ECPrivateKeyImpl(BigInteger s, ECParameterSpec params)
            throws InvalidKeyException {
        this.s = s;
        this.params = params;
        makeEncoding(s);

    }

    ECPrivateKeyImpl(byte[] s, ECParameterSpec params)
            throws InvalidKeyException {
        this.arrayS = s.clone();
        this.params = params;
        makeEncoding(s);
    }

    private void makeEncoding(byte[] s) throws InvalidKeyException {
        algid = new AlgorithmId
                (AlgorithmId.EC_oid, ECParameters.getAlgorithmParameters(params));
        DerOutputStream out = new DerOutputStream();
        out.putInteger(1); // version 1
        byte[] privBytes = s.clone();
        ArrayUtil.reverse(privBytes);
        out.putOctetString(privBytes);
        Arrays.fill(privBytes, (byte) 0);
        DerValue val = DerValue.wrap(DerValue.tag_Sequence, out);
        key = val.toByteArray();
        val.clear();
    }

    private void makeEncoding(BigInteger s) throws InvalidKeyException {
        algid = new AlgorithmId(AlgorithmId.EC_oid,
                ECParameters.getAlgorithmParameters(params));
        byte[] sArr = s.toByteArray();
        // convert to fixed-length array
        int numOctets = (params.getOrder().bitLength() + 7) / 8;
        byte[] sOctets = new byte[numOctets];
        int inPos = Math.max(sArr.length - sOctets.length, 0);
        int outPos = Math.max(sOctets.length - sArr.length, 0);
        int length = Math.min(sArr.length, sOctets.length);
        System.arraycopy(sArr, inPos, sOctets, outPos, length);
        Arrays.fill(sArr, (byte) 0);

        DerOutputStream out = new DerOutputStream();
        out.putInteger(1); // version 1
        out.putOctetString(sOctets);
        Arrays.fill(sOctets, (byte) 0);
        DerValue val = DerValue.wrap(DerValue.tag_Sequence, out);
        key = val.toByteArray();
        val.clear();
    }

    // see JCA doc
    public String getAlgorithm() {
        return "EC";
    }

    // see JCA doc
    public BigInteger getS() {
        if (s == null) {
            byte[] arrCopy = arrayS.clone();
            ArrayUtil.reverse(arrCopy);
            s = new BigInteger(1, arrCopy);
            Arrays.fill(arrCopy, (byte)0);
        }
        return s;
    }

    private byte[] getArrayS0() {
        if (arrayS == null) {
            arrayS = ECUtil.sArray(getS(), params);
        }
        return arrayS;
    }

    public byte[] getArrayS() {
        return getArrayS0().clone();
    }

    // see JCA doc
    public ECParameterSpec getParams() {
        return params;
    }

    private void parseKeyBits() throws InvalidKeyException {
        try {
            DerInputStream in = new DerInputStream(key);
            DerValue derValue = in.getDerValue();
            if (derValue.tag != DerValue.tag_Sequence) {
                throw new IOException("Not a SEQUENCE");
            }
            DerInputStream data = derValue.data;
            int version = data.getInteger();
            if (version != 1) {
                throw new IOException("Version must be 1");
            }
            byte[] privData = data.getOctetString();
            ArrayUtil.reverse(privData);
            arrayS = privData;
            while (data.available() != 0) {
                DerValue value = data.getDerValue();
                if (value.isContextSpecific((byte) 0)) {
                    // ignore for now
                } else if (value.isContextSpecific((byte) 1)) {
                    // ignore for now
                } else {
                    throw new InvalidKeyException("Unexpected value: " + value);
                }
            }
            AlgorithmParameters algParams = this.algid.getParameters();
            if (algParams == null) {
                throw new InvalidKeyException("EC domain parameters must be "
                    + "encoded in the algorithm identifier");
            }
            params = algParams.getParameterSpec(ECParameterSpec.class);
        } catch (IOException | InvalidParameterSpecException e) {
            throw new InvalidKeyException("Invalid EC private key", e);
        }
    }

    @Override
    public PublicKey calculatePublicKey() {
        ECParameterSpec ecParams = getParams();
        ECOperations ops = ECOperations.forParameters(ecParams)
                .orElseThrow(ProviderException::new);
        MutablePoint pub = ops.multiply(ecParams.getGenerator(), getArrayS0());
        AffinePoint affPub = pub.asAffine();
        ECPoint w = new ECPoint(affPub.getX().asBigInteger(),
                affPub.getY().asBigInteger());
        try {
            return new ECPublicKeyImpl(w, ecParams);
        } catch (InvalidKeyException e) {
            throw new ProviderException(
                    "Unexpected error calculating public key", e);
        }
    }

    /**
<<<<<<< HEAD
     * Returns the native EC public key context pointer.
     * @return the native EC public key context pointer or -1 on error
     */
    long getNativePtr() {
        if (this.nativeECKey == 0x0) {
            synchronized (this) {
                if (this.nativeECKey == 0x0) {
                    if (nativeCrypto == null) {
                        nativeCrypto = NativeCrypto.getNativeCrypto();
                    }
                    long nativePointer = NativeECUtil.encodeGroup(this.params);
                    try {
                        if (nativePointer != -1) {
                            byte[] value = this.getS().toByteArray();
                            if (nativeCrypto.ECCreatePrivateKey(nativePointer, value, value.length) == -1) {
                                nativeCrypto.ECDestroyKey(nativePointer);
                                nativePointer = -1;
                            }
                        }
                    } finally {
                        if (nativePointer != -1) {
                            nativeCrypto.createECKeyCleaner(this, nativePointer);
                        }
                    }
                    this.nativeECKey = nativePointer;
                }
            }
        }
        return this.nativeECKey;
=======
     * Restores the state of this object from the stream.
     * <p>
     * Deserialization of this object is not supported.
     *
     * @param  stream the {@code ObjectInputStream} from which data is read
     * @throws IOException if an I/O error occurs
     * @throws ClassNotFoundException if a serialized class cannot be loaded
     */
    @java.io.Serial
    private void readObject(ObjectInputStream stream)
            throws IOException, ClassNotFoundException {
        throw new InvalidObjectException(
                "ECPrivateKeyImpl keys are not directly deserializable");
>>>>>>> c3b780fa
    }
}<|MERGE_RESOLUTION|>--- conflicted
+++ resolved
@@ -233,7 +233,22 @@
     }
 
     /**
-<<<<<<< HEAD
+     * Restores the state of this object from the stream.
+     * <p>
+     * Deserialization of this object is not supported.
+     *
+     * @param  stream the {@code ObjectInputStream} from which data is read
+     * @throws IOException if an I/O error occurs
+     * @throws ClassNotFoundException if a serialized class cannot be loaded
+     */
+    @java.io.Serial
+    private void readObject(ObjectInputStream stream)
+            throws IOException, ClassNotFoundException {
+        throw new InvalidObjectException(
+                "ECPrivateKeyImpl keys are not directly deserializable");
+    }
+
+    /**
      * Returns the native EC public key context pointer.
      * @return the native EC public key context pointer or -1 on error
      */
@@ -263,20 +278,5 @@
             }
         }
         return this.nativeECKey;
-=======
-     * Restores the state of this object from the stream.
-     * <p>
-     * Deserialization of this object is not supported.
-     *
-     * @param  stream the {@code ObjectInputStream} from which data is read
-     * @throws IOException if an I/O error occurs
-     * @throws ClassNotFoundException if a serialized class cannot be loaded
-     */
-    @java.io.Serial
-    private void readObject(ObjectInputStream stream)
-            throws IOException, ClassNotFoundException {
-        throw new InvalidObjectException(
-                "ECPrivateKeyImpl keys are not directly deserializable");
->>>>>>> c3b780fa
     }
 }