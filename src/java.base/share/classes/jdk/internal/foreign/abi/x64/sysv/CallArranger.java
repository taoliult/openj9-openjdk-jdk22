--- conflicted
+++ resolved
@@ -137,17 +137,9 @@
         return DowncallLinker.getBoundMethodHandle(mt, cDesc, options);
     }
 
-<<<<<<< HEAD
     /* Replace UpcallLinker in OpenJDK with the implementation of UpcallLinker specific to OpenJ9 */
-    public static UpcallStubFactory arrangeUpcall(MethodType mt, FunctionDescriptor cDesc) {
+    public static UpcallStubFactory arrangeUpcall(MethodType mt, FunctionDescriptor cDesc, LinkerOptions options) {
         return UpcallLinker.makeFactory(mt, cDesc);
-=======
-    public static UpcallStubFactory arrangeUpcall(MethodType mt, FunctionDescriptor cDesc, LinkerOptions options) {
-        Bindings bindings = getBindings(mt, cDesc, true, options);
-        final boolean dropReturn = true; /* drop return, since we don't have bindings for it */
-        return SharedUtils.arrangeUpcallHelper(mt, bindings.isInMemoryReturn, dropReturn, CSysV,
-                bindings.callingSequence);
->>>>>>> a0d711e4
     }
 
     private static boolean isInMemoryReturn(Optional<MemoryLayout> returnLayout) {
