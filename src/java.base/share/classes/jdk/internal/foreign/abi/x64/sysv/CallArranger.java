--- conflicted
+++ resolved
@@ -134,22 +134,7 @@
 
     /* Replace DowncallLinker in OpenJDK with the implementation of DowncallLinker specific to OpenJ9 */
     public static MethodHandle arrangeDowncall(MethodType mt, FunctionDescriptor cDesc, LinkerOptions options) {
-<<<<<<< HEAD
         return DowncallLinker.getBoundMethodHandle(mt, cDesc, options);
-=======
-        Bindings bindings = getBindings(mt, cDesc, false, options);
-
-        MethodHandle handle = new DowncallLinker(CSysV, bindings.callingSequence).getBoundMethodHandle();
-        if (options.isVariadicFunction()) {
-            handle = MethodHandles.insertArguments(handle, handle.type().parameterCount() - 1, bindings.nVectorArgs);
-        }
-
-        if (bindings.isInMemoryReturn) {
-            handle = SharedUtils.adaptDowncallForIMR(handle, cDesc, bindings.callingSequence);
-        }
-
-        return handle;
->>>>>>> af5d7a7e
     }
 
     /* Replace UpcallLinker in OpenJDK with the implementation of UpcallLinker specific to OpenJ9 */
