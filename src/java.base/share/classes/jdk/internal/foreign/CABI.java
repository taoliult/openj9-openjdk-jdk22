/*
 *  Copyright (c) 2020, 2023, Oracle and/or its affiliates. All rights reserved.
 *  DO NOT ALTER OR REMOVE COPYRIGHT NOTICES OR THIS FILE HEADER.
 *
 *  This code is free software; you can redistribute it and/or modify it
 *  under the terms of the GNU General Public License version 2 only, as
 *  published by the Free Software Foundation.  Oracle designates this
 *  particular file as subject to the "Classpath" exception as provided
 *  by Oracle in the LICENSE file that accompanied this code.
 *
 *  This code is distributed in the hope that it will be useful, but WITHOUT
 *  ANY WARRANTY; without even the implied warranty of MERCHANTABILITY or
 *  FITNESS FOR A PARTICULAR PURPOSE.  See the GNU General Public License
 *  version 2 for more details (a copy is included in the LICENSE file that
 *  accompanied this code).
 *
 *  You should have received a copy of the GNU General Public License version
 *  2 along with this work; if not, write to the Free Software Foundation,
 *  Inc., 51 Franklin St, Fifth Floor, Boston, MA 02110-1301 USA.
 *
 *   Please contact Oracle, 500 Oracle Parkway, Redwood Shores, CA 94065 USA
 *  or visit www.oracle.com if you need additional information or have any
 *  questions.
 *
 */

/*
 * ===========================================================================
 * (c) Copyright IBM Corp. 2022, 2023 All Rights Reserved
 * ===========================================================================
 */

package jdk.internal.foreign;

import jdk.internal.foreign.abi.fallback.FallbackLinker;
import jdk.internal.vm.ForeignLinkerSupport;
import jdk.internal.util.OperatingSystem;
import jdk.internal.util.StaticProperty;

import static java.lang.foreign.ValueLayout.ADDRESS;
import static sun.security.action.GetPropertyAction.privilegedGetProperty;

public enum CABI {
    SYS_V,
    WIN_64,
    LINUX_AARCH_64,
    MAC_OS_AARCH_64,
    WIN_AARCH_64,
    LINUX_RISCV_64,
<<<<<<< HEAD
    SYS_V_PPC_64LE,
    SYS_V_S390X,
    AIX_PPC_64;
=======
    FALLBACK,
    UNSUPPORTED;
>>>>>>> a0d711e4

    private static final CABI CURRENT = computeCurrent();

    private static CABI computeCurrent() {
        String abi = privilegedGetProperty("jdk.internal.foreign.CABI");
        if (abi != null) {
            return CABI.valueOf(abi);
        }

        if (ForeignLinkerSupport.isSupported()) {
            // figure out the ABI based on the platform
            String arch = StaticProperty.osArch();
            long addressSize = ADDRESS.bitSize();
            // might be running in a 32-bit VM on a 64-bit platform.
            // addressSize will be correctly 32
            if ((arch.equals("amd64") || arch.equals("x86_64")) && addressSize == 64) {
                if (OperatingSystem.isWindows()) {
                    return WIN_64;
                } else {
                    return SYS_V;
                }
            } else if (arch.equals("aarch64")) {
                if (OperatingSystem.isMacOS()) {
                    return MAC_OS_AARCH_64;
                } else if (OperatingSystem.isWindows()) {
                    return WIN_AARCH_64;
                } else {
                    // The Linux ABI follows the standard AAPCS ABI
                    return LINUX_AARCH_64;
                }
            } else if (arch.equals("riscv64")) {
                if (OperatingSystem.isLinux()) {
                    return LINUX_RISCV_64;
                }
            }
<<<<<<< HEAD
        } else if (ARCH.startsWith("ppc64")) {
            if (OperatingSystem.isLinux()) {
                ABI = SYS_V_PPC_64LE;
            } else {
                ABI = AIX_PPC_64;
            }
        } else if (ARCH.equals("s390x") && OperatingSystem.isLinux()) {
            ABI = SYS_V_S390X;
        } else {
            // unsupported
            ABI = null;
=======
        } else if (FallbackLinker.isSupported()) {
            return FALLBACK; // fallback linker
>>>>>>> a0d711e4
        }

        return UNSUPPORTED;
    }

    public static CABI current() {
        return CURRENT;
    }
}<|MERGE_RESOLUTION|>--- conflicted
+++ resolved
@@ -47,14 +47,11 @@
     MAC_OS_AARCH_64,
     WIN_AARCH_64,
     LINUX_RISCV_64,
-<<<<<<< HEAD
     SYS_V_PPC_64LE,
     SYS_V_S390X,
-    AIX_PPC_64;
-=======
+    AIX_PPC_64,
     FALLBACK,
     UNSUPPORTED;
->>>>>>> a0d711e4
 
     private static final CABI CURRENT = computeCurrent();
 
@@ -89,23 +86,17 @@
                 if (OperatingSystem.isLinux()) {
                     return LINUX_RISCV_64;
                 }
+            } else if (ARCH.startsWith("ppc64")) {
+                if (OperatingSystem.isLinux()) {
+                    ABI = SYS_V_PPC_64LE;
+                } else {
+                    ABI = AIX_PPC_64;
+                }
+            } else if (ARCH.equals("s390x") && OperatingSystem.isLinux()) {
+                ABI = SYS_V_S390X;
             }
-<<<<<<< HEAD
-        } else if (ARCH.startsWith("ppc64")) {
-            if (OperatingSystem.isLinux()) {
-                ABI = SYS_V_PPC_64LE;
-            } else {
-                ABI = AIX_PPC_64;
-            }
-        } else if (ARCH.equals("s390x") && OperatingSystem.isLinux()) {
-            ABI = SYS_V_S390X;
-        } else {
-            // unsupported
-            ABI = null;
-=======
         } else if (FallbackLinker.isSupported()) {
             return FALLBACK; // fallback linker
->>>>>>> a0d711e4
         }
 
         return UNSUPPORTED;
