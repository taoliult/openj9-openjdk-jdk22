--- conflicted
+++ resolved
@@ -118,9 +118,7 @@
     private final BuiltinClassLoader parent;
 
     // the URL class path, or null if there is no class path
-<<<<<<< HEAD
-    private final URLClassPath ucp;
-
+    private @Stable URLClassPath ucp;
     // Private member fields used for Shared classes                          		//OpenJ9-shared_classes_misc
     private static URL jimageURL;													//OpenJ9-shared_classes_misc
     private SharedClassProvider sharedClassServiceProvider ;						//OpenJ9-shared_classes_misc
@@ -277,10 +275,6 @@
 		}																						//OpenJ9-shared_classes_misc
 	}																							//OpenJ9-shared_classes_misc
     
-=======
-    private @Stable URLClassPath ucp;
-
->>>>>>> e1aceeaa
     /**
      * A module defined/loaded by a built-in class loader.
      *
