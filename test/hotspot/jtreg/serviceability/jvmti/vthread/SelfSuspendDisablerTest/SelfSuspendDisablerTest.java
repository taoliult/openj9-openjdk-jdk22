--- conflicted
+++ resolved
@@ -22,17 +22,13 @@
  */
 
 /*
-<<<<<<< HEAD
  * ===========================================================================
  * (c) Copyright IBM Corp. 2021, 2022 All Rights Reserved
  * ===========================================================================
  */
 
 /*
- * @test
-=======
  * @test id=default
->>>>>>> 90c69a28
  * @summary Test verifies that selfsuspend doesn' block unmount by VTMTDisabler
  * @library /test/lib
  * @compile --enable-preview -source ${jdk.version} SelfSuspendDisablerTest.java
