/*
 * Copyright (c) 2023, Oracle and/or its affiliates. All rights reserved.
 * DO NOT ALTER OR REMOVE COPYRIGHT NOTICES OR THIS FILE HEADER.
 *
 * This code is free software; you can redistribute it and/or modify it
 * under the terms of the GNU General Public License version 2 only, as
 * published by the Free Software Foundation.
 *
 * This code is distributed in the hope that it will be useful, but WITHOUT
 * ANY WARRANTY; without even the implied warranty of MERCHANTABILITY or
 * FITNESS FOR A PARTICULAR PURPOSE.  See the GNU General Public License
 * version 2 for more details (a copy is included in the LICENSE file that
 * accompanied this code).
 *
 * You should have received a copy of the GNU General Public License version
 * 2 along with this work; if not, write to the Free Software Foundation,
 * Inc., 51 Franklin St, Fifth Floor, Boston, MA 02110-1301 USA.
 *
 * Please contact Oracle, 500 Oracle Parkway, Redwood Shores, CA 94065 USA
 * or visit www.oracle.com if you need additional information or have any
 * questions.
 */

/*
 * ===========================================================================
 * (c) Copyright IBM Corp. 2023, 2023 All Rights Reserved
 * ===========================================================================
 */

/*
 * @test
 * @library ../ /test/lib
 * @requires jdk.foreign.linker != "FALLBACK"
 * @run testng/othervm --enable-native-access=ALL-UNNAMED TestCriticalUpcall
 */

import org.testng.annotations.Test;

import java.io.IOException;
import java.lang.foreign.FunctionDescriptor;
import java.lang.foreign.Linker;
import java.lang.foreign.MemorySegment;
import java.lang.invoke.MethodHandle;

import static org.testng.Assert.fail;

public class TestCriticalUpcall extends UpcallTestHelper {

    @Test
    public void testUpcallFailure() throws IOException, InterruptedException {
        // test to see if we catch a trivial downcall doing an upcall
<<<<<<< HEAD
        runInNewProcess(Runner.class, true).assertStdErrContains("wrong thread state for upcall");
=======
        runInNewProcess(Runner.class, true).assertFailed().assertStdOutContains("wrong thread state for upcall");
>>>>>>> 8921de28
    }

    public static class Runner extends NativeTestHelper {
        public static void main(String[] args) throws Throwable {
            System.loadLibrary("Critical");

            MethodHandle mh = downcallHandle("do_upcall", FunctionDescriptor.ofVoid(C_POINTER), Linker.Option.critical(false));
            MemorySegment stub = upcallStub(Runner.class, "target", FunctionDescriptor.ofVoid());
            mh.invokeExact(stub);
        }

        public static void target() {
            fail("Should not get here");
        }
    }
}<|MERGE_RESOLUTION|>--- conflicted
+++ resolved
@@ -49,11 +49,7 @@
     @Test
     public void testUpcallFailure() throws IOException, InterruptedException {
         // test to see if we catch a trivial downcall doing an upcall
-<<<<<<< HEAD
-        runInNewProcess(Runner.class, true).assertStdErrContains("wrong thread state for upcall");
-=======
-        runInNewProcess(Runner.class, true).assertFailed().assertStdOutContains("wrong thread state for upcall");
->>>>>>> 8921de28
+        runInNewProcess(Runner.class, true).assertFailed().assertStdErrContains("wrong thread state for upcall");
     }
 
     public static class Runner extends NativeTestHelper {
