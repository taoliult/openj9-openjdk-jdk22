/*
 *  Copyright (c) 2020, 2022, Oracle and/or its affiliates. All rights reserved.
 *  DO NOT ALTER OR REMOVE COPYRIGHT NOTICES OR THIS FILE HEADER.
 *
 *  This code is free software; you can redistribute it and/or modify it
 *  under the terms of the GNU General Public License version 2 only, as
 *  published by the Free Software Foundation.
 *
 *  This code is distributed in the hope that it will be useful, but WITHOUT
 *  ANY WARRANTY; without even the implied warranty of MERCHANTABILITY or
 *  FITNESS FOR A PARTICULAR PURPOSE.  See the GNU General Public License
 *  version 2 for more details (a copy is included in the LICENSE file that
 *  accompanied this code).
 *
 *  You should have received a copy of the GNU General Public License version
 *  2 along with this work; if not, write to the Free Software Foundation,
 *  Inc., 51 Franklin St, Fifth Floor, Boston, MA 02110-1301 USA.
 *
 *   Please contact Oracle, 500 Oracle Parkway, Redwood Shores, CA 94065 USA
 *  or visit www.oracle.com if you need additional information or have any
 *  questions.
 *
 */

/*
 * ===========================================================================
 * (c) Copyright IBM Corp. 2022, 2022 All Rights Reserved
 * ===========================================================================
 */

/*
 * @test
 * @enablePreview
 * @library ../
<<<<<<< HEAD
 * @requires ((os.arch == "amd64" | os.arch == "x86_64") & sun.arch.data.model == "64") | os.arch == "aarch64"
 * | os.arch == "ppc64" | os.arch == "ppc64le" | os.arch == "s390x"
=======
 * @requires ((os.arch == "amd64" | os.arch == "x86_64") & sun.arch.data.model == "64") | os.arch == "aarch64" | os.arch == "riscv64"
>>>>>>> 59f2aa14
 * @modules java.base/jdk.internal.foreign
 *          java.base/jdk.internal.foreign.abi
 *          java.base/jdk.internal.foreign.abi.x64
 *          java.base/jdk.internal.foreign.abi.x64.sysv
 *          java.base/jdk.internal.foreign.abi.x64.windows
 *          java.base/jdk.internal.foreign.abi.aarch64
 *          java.base/jdk.internal.foreign.abi.aarch64.linux
 *          java.base/jdk.internal.foreign.abi.aarch64.macos
 *          java.base/jdk.internal.foreign.abi.aarch64.windows
<<<<<<< HEAD
 *          java.base/jdk.internal.foreign.abi.ppc64.aix
 *          java.base/jdk.internal.foreign.abi.ppc64.sysv
*           java.base/jdk.internal.foreign.abi.s390x.sysv
=======
 *          java.base/jdk.internal.foreign.abi.riscv64
 *          java.base/jdk.internal.foreign.abi.riscv64.linux
>>>>>>> 59f2aa14
 * @run testng/othervm --enable-native-access=ALL-UNNAMED VaListTest
 */

import java.lang.foreign.*;
import java.lang.foreign.SegmentScope;
import java.lang.foreign.VaList;
import jdk.internal.foreign.abi.aarch64.linux.LinuxAArch64Linker;
import jdk.internal.foreign.abi.aarch64.macos.MacOsAArch64Linker;
<<<<<<< HEAD
import jdk.internal.foreign.abi.ppc64.aix.AixPPC64Linker;
import jdk.internal.foreign.abi.ppc64.sysv.SysVPPC64leLinker;
import jdk.internal.foreign.abi.s390x.sysv.SysVS390xLinker;
=======
import jdk.internal.foreign.abi.riscv64.linux.LinuxRISCV64Linker;
>>>>>>> 59f2aa14
import jdk.internal.foreign.abi.x64.sysv.SysVx64Linker;
import jdk.internal.foreign.abi.x64.windows.Windowsx64Linker;
import org.testng.annotations.DataProvider;
import org.testng.annotations.Test;

import java.lang.invoke.MethodHandle;
import java.lang.invoke.MethodHandleProxies;
import java.lang.invoke.MethodHandles;
import java.lang.invoke.MethodType;
import java.lang.invoke.VarHandle;
import java.util.List;
import java.util.NoSuchElementException;
import java.util.function.BiFunction;
import java.util.function.Consumer;
import java.util.function.Function;
import java.util.stream.DoubleStream;
import java.util.stream.IntStream;

import static java.lang.foreign.MemoryLayout.PathElement.groupElement;
import static java.lang.foreign.ValueLayout.ADDRESS;
import static java.lang.foreign.ValueLayout.JAVA_DOUBLE;
import static java.lang.foreign.ValueLayout.JAVA_INT;
import static java.lang.foreign.ValueLayout.JAVA_LONG;
import static jdk.internal.foreign.PlatformLayouts.*;
import static org.testng.Assert.*;

public class VaListTest extends NativeTestHelper {

    private static final Linker abi = Linker.nativeLinker();
    static {
        System.loadLibrary("VaList");
    }

    private static final MethodHandle VALIST_TO_ADDRESS;
    private static final MethodHandle SEGMENT_TO_VALIST;

    static {
        try {
            VALIST_TO_ADDRESS = MethodHandles.lookup().findVirtual(VaList.class, "segment", MethodType.methodType(MemorySegment.class));
            SEGMENT_TO_VALIST = MethodHandles.lookup().findStatic(VaListTest.class, "segmentToValist", MethodType.methodType(VaList.class, MemorySegment.class));
        } catch (Throwable ex) {
            throw new ExceptionInInitializerError(ex);
        }
    }


    private static final MethodHandle MH_sumInts = linkVaList("sumInts",
            FunctionDescriptor.of(C_INT, C_INT, C_POINTER));
    private static final MethodHandle MH_sumDoubles = linkVaList("sumDoubles",
            FunctionDescriptor.of(C_DOUBLE, C_INT, C_POINTER));
    private static final MethodHandle MH_getInt = linkVaList("getInt",
            FunctionDescriptor.of(C_INT, C_POINTER));
    private static final MethodHandle MH_sumStruct = linkVaList("sumStruct",
            FunctionDescriptor.of(C_INT, C_POINTER));
    private static final MethodHandle MH_sumBigStruct = linkVaList("sumBigStruct",
            FunctionDescriptor.of(C_LONG_LONG, C_POINTER));
    private static final MethodHandle MH_sumHugeStruct = linkVaList("sumHugeStruct",
            FunctionDescriptor.of(C_LONG_LONG, C_POINTER));
    private static final MethodHandle MH_sumFloatStruct = linkVaList("sumFloatStruct",
            FunctionDescriptor.of(C_FLOAT, C_POINTER));
    private static final MethodHandle MH_sumStack = linkVaList("sumStack",
            FunctionDescriptor.ofVoid(C_POINTER, C_POINTER, C_POINTER));

    private static MethodHandle link(String symbol, FunctionDescriptor fd) {
        return linkInternal(symbol, fd);
    }

    private static MethodHandle linkVaList(String symbol, FunctionDescriptor fd) {
        return MethodHandles.filterArguments(linkInternal(symbol, fd), fd.argumentLayouts().size() - 1, VALIST_TO_ADDRESS);
    }


    private static MethodHandle linkInternal(String symbol, FunctionDescriptor fd) {
        return abi.downcallHandle(findNativeOrThrow(symbol), fd);
    }

    private static MethodHandle linkVaListCB(String symbol) {
        return link(symbol,
                FunctionDescriptor.ofVoid(C_POINTER));

    }

    private static final Function<Consumer<VaList.Builder>, VaList> winVaListFactory
            = actions -> Windowsx64Linker.newVaList(actions, SegmentScope.auto());
    private static final Function<Consumer<VaList.Builder>, VaList> sysvVaListFactory
            = actions -> SysVx64Linker.newVaList(actions, SegmentScope.auto());
    private static final Function<Consumer<VaList.Builder>, VaList> linuxAArch64VaListFactory
            = actions -> LinuxAArch64Linker.newVaList(actions, SegmentScope.auto());
    private static final Function<Consumer<VaList.Builder>, VaList> macAArch64VaListFactory
<<<<<<< HEAD
            = actions -> MacOsAArch64Linker.newVaList(actions, MemorySession.openImplicit());
    private static final Function<Consumer<VaList.Builder>, VaList> aixPPC64VaListFactory
            = actions -> AixPPC64Linker.newVaList(actions, MemorySession.openImplicit());
    private static final Function<Consumer<VaList.Builder>, VaList> sysVPPC64leVaListFactory
            = actions -> SysVPPC64leLinker.newVaList(actions, MemorySession.openImplicit());
    private static final Function<Consumer<VaList.Builder>, VaList> sysVS390xVaListFactory
            = actions -> SysVS390xLinker.newVaList(actions, MemorySession.openImplicit());
=======
            = actions -> MacOsAArch64Linker.newVaList(actions, SegmentScope.auto());
    private static final Function<Consumer<VaList.Builder>, VaList> linuxRISCV64VaListFactory
            = actions -> LinuxRISCV64Linker.newVaList(actions, SegmentScope.auto());
>>>>>>> 59f2aa14
    private static final Function<Consumer<VaList.Builder>, VaList> platformVaListFactory
            = (builder) -> VaList.make(builder, SegmentScope.auto());

    private static final BiFunction<Consumer<VaList.Builder>, SegmentScope, VaList> winVaListScopedFactory
            = Windowsx64Linker::newVaList;
    private static final BiFunction<Consumer<VaList.Builder>, SegmentScope, VaList> sysvVaListScopedFactory
            = SysVx64Linker::newVaList;
    private static final BiFunction<Consumer<VaList.Builder>, SegmentScope, VaList> linuxAArch64VaListScopedFactory
            = LinuxAArch64Linker::newVaList;
    private static final BiFunction<Consumer<VaList.Builder>, SegmentScope, VaList> macAArch64VaListScopedFactory
            = MacOsAArch64Linker::newVaList;
<<<<<<< HEAD
    private static final BiFunction<Consumer<VaList.Builder>, MemorySession, VaList> aixPPC64VaListScopedFactory
            = AixPPC64Linker::newVaList;
    private static final BiFunction<Consumer<VaList.Builder>, MemorySession, VaList> sysVPPC64leVaListScopedFactory
            = SysVPPC64leLinker::newVaList;
    private static final BiFunction<Consumer<VaList.Builder>, MemorySession, VaList> sysVS390xVaListScopedFactory
            = SysVS390xLinker::newVaList;
    private static final BiFunction<Consumer<VaList.Builder>, MemorySession, VaList> platformVaListScopedFactory
=======
    private static final BiFunction<Consumer<VaList.Builder>, SegmentScope, VaList> linuxRISCV64VaListScopedFactory
            = LinuxRISCV64Linker::newVaList;
    private static final BiFunction<Consumer<VaList.Builder>, SegmentScope, VaList> platformVaListScopedFactory
>>>>>>> 59f2aa14
            = VaList::make;

    @DataProvider
    @SuppressWarnings("unchecked")
    public static Object[][] sumInts() {
        Function<ValueLayout.OfInt, BiFunction<Integer, VaList, Integer>> sumIntsJavaFact = layout ->
                (num, list) -> IntStream.generate(() -> list.nextVarg(layout)).limit(num).sum();
        BiFunction<Integer, VaList, Integer> sumIntsNative
                = MethodHandleProxies.asInterfaceInstance(BiFunction.class, MH_sumInts);
        return new Object[][]{
<<<<<<< HEAD
                { winVaListFactory,          sumIntsJavaFact.apply(Win64.C_INT),        Win64.C_INT       },
                { sysvVaListFactory,         sumIntsJavaFact.apply(SysV.C_INT),         SysV.C_INT        },
                { linuxAArch64VaListFactory, sumIntsJavaFact.apply(AArch64.C_INT),      AArch64.C_INT     },
                { macAArch64VaListFactory,   sumIntsJavaFact.apply(AArch64.C_INT),      AArch64.C_INT     },
                { aixPPC64VaListFactory,     sumIntsJavaFact.apply(AIX.C_INT),          AIX.C_INT         },
                { sysVPPC64leVaListFactory,  sumIntsJavaFact.apply(SysVPPC64le.C_INT),  SysVPPC64le.C_INT },
                { sysVS390xVaListFactory,    sumIntsJavaFact.apply(SysVS390x.C_INT),    SysVS390x.C_INT   },
                { platformVaListFactory,     sumIntsNative,                             C_INT             },
=======
                { winVaListFactory,          sumIntsJavaFact.apply(Win64.C_INT),   Win64.C_INT   },
                { sysvVaListFactory,         sumIntsJavaFact.apply(SysV.C_INT),    SysV.C_INT    },
                { linuxAArch64VaListFactory, sumIntsJavaFact.apply(AArch64.C_INT), AArch64.C_INT },
                { macAArch64VaListFactory,   sumIntsJavaFact.apply(AArch64.C_INT), AArch64.C_INT },
                { linuxRISCV64VaListFactory, sumIntsJavaFact.apply(RISCV64.C_INT), RISCV64.C_INT },
                { platformVaListFactory,     sumIntsNative,                        C_INT         },
>>>>>>> 59f2aa14
        };
    }

    @Test(dataProvider = "sumInts")
    public void testIntSum(Function<Consumer<VaList.Builder>, VaList> vaListFactory,
                           BiFunction<Integer, VaList, Integer> sumInts,
                           ValueLayout.OfInt intLayout) {
        VaList vaList = vaListFactory.apply(b ->
                b.addVarg(intLayout, 10)
                        .addVarg(intLayout, 15)
                        .addVarg(intLayout, 20));
        int x = sumInts.apply(3, vaList);
        assertEquals(x, 45);
    }

    @DataProvider
    @SuppressWarnings("unchecked")
    public static Object[][] sumDoubles() {
        Function<ValueLayout.OfDouble, BiFunction<Integer, VaList, Double>> sumDoublesJavaFact  = layout ->
                (num, list) -> DoubleStream.generate(() -> list.nextVarg(layout)).limit(num).sum();
        BiFunction<Integer, VaList, Double> sumDoublesNative
                = MethodHandleProxies.asInterfaceInstance(BiFunction.class, MH_sumDoubles);
        return new Object[][]{
<<<<<<< HEAD
                { winVaListFactory,          sumDoublesJavaFact.apply(Win64.C_DOUBLE),        Win64.C_DOUBLE       },
                { sysvVaListFactory,         sumDoublesJavaFact.apply(SysV.C_DOUBLE),         SysV.C_DOUBLE        },
                { linuxAArch64VaListFactory, sumDoublesJavaFact.apply(AArch64.C_DOUBLE),      AArch64.C_DOUBLE     },
                { macAArch64VaListFactory,   sumDoublesJavaFact.apply(AArch64.C_DOUBLE),      AArch64.C_DOUBLE     },
                { aixPPC64VaListFactory,     sumDoublesJavaFact.apply(AIX.C_DOUBLE),          AIX.C_DOUBLE         },
                { sysVPPC64leVaListFactory,  sumDoublesJavaFact.apply(SysVPPC64le.C_DOUBLE),  SysVPPC64le.C_DOUBLE },
                { sysVS390xVaListFactory,    sumDoublesJavaFact.apply(SysVS390x.C_DOUBLE),    SysVS390x.C_DOUBLE   },
                { platformVaListFactory,     sumDoublesNative,                                C_DOUBLE             },
=======
                { winVaListFactory,          sumDoublesJavaFact.apply(Win64.C_DOUBLE),   Win64.C_DOUBLE   },
                { sysvVaListFactory,         sumDoublesJavaFact.apply(SysV.C_DOUBLE),    SysV.C_DOUBLE    },
                { linuxAArch64VaListFactory, sumDoublesJavaFact.apply(AArch64.C_DOUBLE), AArch64.C_DOUBLE },
                { macAArch64VaListFactory,   sumDoublesJavaFact.apply(AArch64.C_DOUBLE), AArch64.C_DOUBLE },
                { linuxRISCV64VaListFactory, sumDoublesJavaFact.apply(RISCV64.C_DOUBLE), RISCV64.C_DOUBLE },
                { platformVaListFactory,     sumDoublesNative,                           C_DOUBLE         },
>>>>>>> 59f2aa14
        };
    }

    @Test(dataProvider = "sumDoubles")
    public void testDoubleSum(Function<Consumer<VaList.Builder>, VaList> vaListFactory,
                              BiFunction<Integer, VaList, Double> sumDoubles,
                              ValueLayout.OfDouble doubleLayout) {
        VaList vaList = vaListFactory.apply(b ->
                b.addVarg(doubleLayout, 3.0D)
                        .addVarg(doubleLayout, 4.0D)
                        .addVarg(doubleLayout, 5.0D));
        double x = sumDoubles.apply(3, vaList);
        assertEquals(x, 12.0D);
    }

    @DataProvider
    @SuppressWarnings("unchecked")
    public static Object[][] pointers() {
        Function<ValueLayout.OfAddress, Function<VaList, Integer>> getIntJavaFact = layout ->
                list -> {
                    MemorySegment ma = list.nextVarg(layout);
                    return ma.get(JAVA_INT, 0);
                };
        Function<VaList, Integer> getIntNative = MethodHandleProxies.asInterfaceInstance(Function.class, MH_getInt);
        return new Object[][]{
<<<<<<< HEAD
                { winVaListFactory,          getIntJavaFact.apply(Win64.C_POINTER),        Win64.C_POINTER       },
                { sysvVaListFactory,         getIntJavaFact.apply(SysV.C_POINTER),         SysV.C_POINTER        },
                { linuxAArch64VaListFactory, getIntJavaFact.apply(AArch64.C_POINTER),      AArch64.C_POINTER     },
                { macAArch64VaListFactory,   getIntJavaFact.apply(AArch64.C_POINTER),      AArch64.C_POINTER     },
                { aixPPC64VaListFactory,     getIntJavaFact.apply(AIX.C_POINTER),          AIX.C_POINTER         },
                { sysVPPC64leVaListFactory,  getIntJavaFact.apply(SysVPPC64le.C_POINTER),  SysVPPC64le.C_POINTER },
                { sysVS390xVaListFactory,    getIntJavaFact.apply(SysVS390x.C_POINTER),    SysVS390x.C_POINTER   },
                { platformVaListFactory,     getIntNative,                                 C_POINTER             },
=======
                { winVaListFactory,          getIntJavaFact.apply(Win64.C_POINTER),   Win64.C_POINTER   },
                { sysvVaListFactory,         getIntJavaFact.apply(SysV.C_POINTER),    SysV.C_POINTER    },
                { linuxAArch64VaListFactory, getIntJavaFact.apply(AArch64.C_POINTER), AArch64.C_POINTER },
                { macAArch64VaListFactory,   getIntJavaFact.apply(AArch64.C_POINTER), AArch64.C_POINTER },
                { linuxRISCV64VaListFactory, getIntJavaFact.apply(RISCV64.C_POINTER), RISCV64.C_POINTER },
                { platformVaListFactory,     getIntNative,                            C_POINTER         },
>>>>>>> 59f2aa14
        };
    }

    @Test(dataProvider = "pointers")
    public void testVaListMemorySegment(Function<Consumer<VaList.Builder>, VaList> vaListFactory,
                                        Function<VaList, Integer> getFromPointer,
                                        ValueLayout.OfAddress pointerLayout) {
        try (Arena arena = Arena.openConfined()) {
            MemorySegment msInt = MemorySegment.allocateNative(JAVA_INT, arena.scope());;
            msInt.set(JAVA_INT, 0, 10);
            VaList vaList = vaListFactory.apply(b -> b.addVarg(pointerLayout, msInt));
            int x = getFromPointer.apply(vaList);
            assertEquals(x, 10);
        }
    }

    interface TriFunction<S, T, U, R> {
        R apply(S s, T t, U u);
    }

    @DataProvider
    @SuppressWarnings("unchecked")
    public static Object[][] structs() {
        TriFunction<GroupLayout, VarHandle, VarHandle, Function<VaList, Integer>> sumStructJavaFact
                = (pointLayout, VH_Point_x, VH_Point_y) ->
                list -> {
                    MemorySegment struct = MemorySegment.allocateNative(pointLayout, SegmentScope.auto());
                    list.nextVarg(pointLayout, SegmentAllocator.prefixAllocator(struct));
                    int x = (int) VH_Point_x.get(struct);
                    int y = (int) VH_Point_y.get(struct);
                    return x + y;
                };

        TriFunction<GroupLayout, VarHandle, VarHandle, Function<VaList, Integer>> sumStructNativeFact
                = (pointLayout, VH_Point_x, VH_Point_y) ->
                MethodHandleProxies.asInterfaceInstance(Function.class, MH_sumStruct);

        TriFunction<Function<Consumer<VaList.Builder>, VaList>, MemoryLayout,
                TriFunction<GroupLayout, VarHandle, VarHandle, Function<VaList, Integer>>, Object[]> argsFact
                = (vaListFact, intLayout, sumStructFact) -> {
            GroupLayout pointLayout =  MemoryLayout.structLayout(
                    intLayout.withName("x"),
                    intLayout.withName("y")
            );
            VarHandle VH_Point_x = pointLayout.varHandle(groupElement("x"));
            VarHandle VH_Point_y = pointLayout.varHandle(groupElement("y"));
            return new Object[] { vaListFact, sumStructFact.apply(pointLayout, VH_Point_x, VH_Point_y),
                    pointLayout, VH_Point_x, VH_Point_y  };
        };
        return new Object[][]{
<<<<<<< HEAD
                argsFact.apply(winVaListFactory,          Win64.C_INT,       sumStructJavaFact),
                argsFact.apply(sysvVaListFactory,         SysV.C_INT,        sumStructJavaFact),
                argsFact.apply(linuxAArch64VaListFactory, AArch64.C_INT,     sumStructJavaFact),
                argsFact.apply(macAArch64VaListFactory,   AArch64.C_INT,     sumStructJavaFact),
                argsFact.apply(aixPPC64VaListFactory,     AIX.C_INT,         sumStructJavaFact),
                argsFact.apply(sysVPPC64leVaListFactory,  SysVPPC64le.C_INT, sumStructJavaFact),
                argsFact.apply(sysVS390xVaListFactory,    SysVS390x.C_INT,   sumStructJavaFact),
                argsFact.apply(platformVaListFactory,     C_INT,           sumStructNativeFact),
=======
                argsFact.apply(winVaListFactory,          Win64.C_INT,   sumStructJavaFact),
                argsFact.apply(sysvVaListFactory,         SysV.C_INT,    sumStructJavaFact),
                argsFact.apply(linuxAArch64VaListFactory, AArch64.C_INT, sumStructJavaFact),
                argsFact.apply(macAArch64VaListFactory,   AArch64.C_INT, sumStructJavaFact),
                argsFact.apply(linuxRISCV64VaListFactory, RISCV64.C_INT, sumStructJavaFact),
                argsFact.apply(platformVaListFactory,     C_INT,         sumStructNativeFact),
>>>>>>> 59f2aa14
        };
    }

    @Test(dataProvider = "structs")
    public void testStruct(Function<Consumer<VaList.Builder>, VaList> vaListFactory,
                           Function<VaList, Integer> sumStruct,
                           GroupLayout Point_LAYOUT, VarHandle VH_Point_x, VarHandle VH_Point_y) {
        try (Arena arena = Arena.openConfined()) {
            MemorySegment struct = MemorySegment.allocateNative(Point_LAYOUT, arena.scope());;
            VH_Point_x.set(struct, 5);
            VH_Point_y.set(struct, 10);

            VaList vaList = vaListFactory.apply(b -> b.addVarg(Point_LAYOUT, struct));
            int sum = sumStruct.apply(vaList);
            assertEquals(sum, 15);
        }
    }

    @DataProvider
    @SuppressWarnings("unchecked")
    public static Object[][] bigStructs() {
        TriFunction<GroupLayout, VarHandle, VarHandle, Function<VaList, Long>> sumStructJavaFact
                = (BigPoint_LAYOUT, VH_BigPoint_x, VH_BigPoint_y) ->
                list -> {
                    MemorySegment struct = MemorySegment.allocateNative(BigPoint_LAYOUT, SegmentScope.auto());
                    list.nextVarg(BigPoint_LAYOUT, SegmentAllocator.prefixAllocator(struct));
                    long x = (long) VH_BigPoint_x.get(struct);
                    long y = (long) VH_BigPoint_y.get(struct);
                    return x + y;
                };

        TriFunction<GroupLayout, VarHandle, VarHandle, Function<VaList, Long>> sumStructNativeFact
                = (pointLayout, VH_BigPoint_x, VH_BigPoint_y) ->
                MethodHandleProxies.asInterfaceInstance(Function.class, MH_sumBigStruct);

        TriFunction<Function<Consumer<VaList.Builder>, VaList>, MemoryLayout,
                TriFunction<GroupLayout, VarHandle, VarHandle, Function<VaList, Long>>, Object[]> argsFact
                = (vaListFact, longLongLayout, sumBigStructFact) -> {
            GroupLayout BigPoint_LAYOUT =  MemoryLayout.structLayout(
                    longLongLayout.withName("x"),
                    longLongLayout.withName("y")
            );
            VarHandle VH_BigPoint_x = BigPoint_LAYOUT.varHandle(groupElement("x"));
            VarHandle VH_BigPoint_y = BigPoint_LAYOUT.varHandle(groupElement("y"));
            return new Object[] { vaListFact, sumBigStructFact.apply(BigPoint_LAYOUT, VH_BigPoint_x, VH_BigPoint_y),
                    BigPoint_LAYOUT, VH_BigPoint_x, VH_BigPoint_y  };
        };
        return new Object[][]{
<<<<<<< HEAD
                argsFact.apply(winVaListFactory,          Win64.C_LONG_LONG,       sumStructJavaFact),
                argsFact.apply(sysvVaListFactory,         SysV.C_LONG_LONG,        sumStructJavaFact),
                argsFact.apply(linuxAArch64VaListFactory, AArch64.C_LONG_LONG,     sumStructJavaFact),
                argsFact.apply(macAArch64VaListFactory,   AArch64.C_LONG_LONG,     sumStructJavaFact),
                argsFact.apply(aixPPC64VaListFactory,     AIX.C_LONG_LONG,         sumStructJavaFact),
                argsFact.apply(sysVPPC64leVaListFactory,  SysVPPC64le.C_LONG_LONG, sumStructJavaFact),
                argsFact.apply(sysVS390xVaListFactory,    SysVS390x.C_LONG_LONG,   sumStructJavaFact),
                argsFact.apply(platformVaListFactory,     C_LONG_LONG,           sumStructNativeFact),
=======
                argsFact.apply(winVaListFactory,          Win64.C_LONG_LONG,   sumStructJavaFact),
                argsFact.apply(sysvVaListFactory,         SysV.C_LONG_LONG,    sumStructJavaFact),
                argsFact.apply(linuxAArch64VaListFactory, AArch64.C_LONG_LONG, sumStructJavaFact),
                argsFact.apply(macAArch64VaListFactory,   AArch64.C_LONG_LONG, sumStructJavaFact),
                argsFact.apply(linuxRISCV64VaListFactory, RISCV64.C_LONG_LONG, sumStructJavaFact),
                argsFact.apply(platformVaListFactory,     C_LONG_LONG,         sumStructNativeFact),
>>>>>>> 59f2aa14
        };
    }

    @Test(dataProvider = "bigStructs")
    public void testBigStruct(Function<Consumer<VaList.Builder>, VaList> vaListFactory,
                              Function<VaList, Long> sumBigStruct,
                              GroupLayout BigPoint_LAYOUT, VarHandle VH_BigPoint_x, VarHandle VH_BigPoint_y) {
        try (Arena arena = Arena.openConfined()) {
            MemorySegment struct = MemorySegment.allocateNative(BigPoint_LAYOUT, arena.scope());;
            VH_BigPoint_x.set(struct, 5);
            VH_BigPoint_y.set(struct, 10);

            VaList vaList = vaListFactory.apply(b -> b.addVarg(BigPoint_LAYOUT, struct));
            long sum = sumBigStruct.apply(vaList);
            assertEquals(sum, 15);
        }
    }

    @DataProvider
    @SuppressWarnings("unchecked")
    public static Object[][] floatStructs() {
        TriFunction<GroupLayout, VarHandle, VarHandle, Function<VaList, Float>> sumStructJavaFact
                = (FloatPoint_LAYOUT, VH_FloatPoint_x, VH_FloatPoint_y) ->
                list -> {
                    MemorySegment struct = MemorySegment.allocateNative(FloatPoint_LAYOUT, SegmentScope.auto());
                    list.nextVarg(FloatPoint_LAYOUT, SegmentAllocator.prefixAllocator(struct));
                    float x = (float) VH_FloatPoint_x.get(struct);
                    float y = (float) VH_FloatPoint_y.get(struct);
                    return x + y;
                };

        TriFunction<GroupLayout, VarHandle, VarHandle, Function<VaList, Float>> sumStructNativeFact
                = (pointLayout, VH_FloatPoint_x, VH_FloatPoint_y) ->
                MethodHandleProxies.asInterfaceInstance(Function.class, MH_sumFloatStruct);

        TriFunction<Function<Consumer<VaList.Builder>, VaList>, MemoryLayout,
                TriFunction<GroupLayout, VarHandle, VarHandle, Function<VaList, Float>>, Object[]> argsFact
                = (vaListFact, floatLayout, sumFloatStructFact) -> {
            GroupLayout FloatPoint_LAYOUT = MemoryLayout.structLayout(
                    floatLayout.withName("x"),
                    floatLayout.withName("y")
            );
            VarHandle VH_FloatPoint_x = FloatPoint_LAYOUT.varHandle(groupElement("x"));
            VarHandle VH_FloatPoint_y = FloatPoint_LAYOUT.varHandle(groupElement("y"));
            return new Object[] { vaListFact, sumFloatStructFact.apply(FloatPoint_LAYOUT, VH_FloatPoint_x, VH_FloatPoint_y),
                    FloatPoint_LAYOUT, VH_FloatPoint_x, VH_FloatPoint_y  };
        };
        return new Object[][]{
<<<<<<< HEAD
                argsFact.apply(winVaListFactory,          Win64.C_FLOAT,       sumStructJavaFact),
                argsFact.apply(sysvVaListFactory,         SysV.C_FLOAT,        sumStructJavaFact),
                argsFact.apply(linuxAArch64VaListFactory, AArch64.C_FLOAT,     sumStructJavaFact),
                argsFact.apply(macAArch64VaListFactory,   AArch64.C_FLOAT,     sumStructJavaFact),
                argsFact.apply(aixPPC64VaListFactory,     AIX.C_FLOAT,         sumStructJavaFact),
                argsFact.apply(sysVPPC64leVaListFactory,  SysVPPC64le.C_FLOAT, sumStructJavaFact),
                argsFact.apply(sysVS390xVaListFactory,    SysVS390x.C_FLOAT,   sumStructJavaFact),
                argsFact.apply(platformVaListFactory,     C_FLOAT,           sumStructNativeFact),
=======
                argsFact.apply(winVaListFactory,          Win64.C_FLOAT,   sumStructJavaFact),
                argsFact.apply(sysvVaListFactory,         SysV.C_FLOAT,    sumStructJavaFact),
                argsFact.apply(linuxAArch64VaListFactory, AArch64.C_FLOAT, sumStructJavaFact),
                argsFact.apply(macAArch64VaListFactory,   AArch64.C_FLOAT, sumStructJavaFact),
                argsFact.apply(linuxRISCV64VaListFactory, RISCV64.C_FLOAT, sumStructJavaFact),
                argsFact.apply(platformVaListFactory,     C_FLOAT,         sumStructNativeFact),
>>>>>>> 59f2aa14
        };
    }

    @Test(dataProvider = "floatStructs")
    public void testFloatStruct(Function<Consumer<VaList.Builder>, VaList> vaListFactory,
                                Function<VaList, Float> sumFloatStruct,
                                GroupLayout FloatPoint_LAYOUT,
                                VarHandle VH_FloatPoint_x, VarHandle VH_FloatPoint_y) {
        try (Arena arena = Arena.openConfined()) {
            MemorySegment struct = MemorySegment.allocateNative(FloatPoint_LAYOUT, arena.scope());;
            VH_FloatPoint_x.set(struct, 1.234f);
            VH_FloatPoint_y.set(struct, 3.142f);

            VaList vaList = vaListFactory.apply(b -> b.addVarg(FloatPoint_LAYOUT, struct));
            float sum = sumFloatStruct.apply(vaList);
            assertEquals(sum, 4.376f, 0.00001f);
        }
    }

    interface QuadFunc<T0, T1, T2, T3, R> {
        R apply(T0 t0, T1 t1, T2 t2, T3 t3);
    }

    @DataProvider
    @SuppressWarnings("unchecked")
    public static Object[][] hugeStructs() {
        QuadFunc<GroupLayout, VarHandle, VarHandle, VarHandle, Function<VaList, Long>> sumStructJavaFact
                = (HugePoint_LAYOUT, VH_HugePoint_x, VH_HugePoint_y, VH_HugePoint_z) ->
                list -> {
                    MemorySegment struct = MemorySegment.allocateNative(HugePoint_LAYOUT, SegmentScope.auto());
                    list.nextVarg(HugePoint_LAYOUT, SegmentAllocator.prefixAllocator(struct));
                    long x = (long) VH_HugePoint_x.get(struct);
                    long y = (long) VH_HugePoint_y.get(struct);
                    long z = (long) VH_HugePoint_z.get(struct);
                    return x + y + z;
                };

        QuadFunc<GroupLayout, VarHandle, VarHandle, VarHandle, Function<VaList, Long>> sumStructNativeFact
                = (pointLayout, VH_HugePoint_x, VH_HugePoint_y, VH_HugePoint_z) ->
                MethodHandleProxies.asInterfaceInstance(Function.class, MH_sumHugeStruct);

        TriFunction<Function<Consumer<VaList.Builder>, VaList>, MemoryLayout,
                QuadFunc<GroupLayout, VarHandle, VarHandle, VarHandle, Function<VaList, Long>>, Object[]> argsFact
                = (vaListFact, longLongLayout, sumBigStructFact) -> {
            GroupLayout HugePoint_LAYOUT = MemoryLayout.structLayout(
                    longLongLayout.withName("x"),
                    longLongLayout.withName("y"),
                    longLongLayout.withName("z")
            );
            VarHandle VH_HugePoint_x = HugePoint_LAYOUT.varHandle(groupElement("x"));
            VarHandle VH_HugePoint_y = HugePoint_LAYOUT.varHandle(groupElement("y"));
            VarHandle VH_HugePoint_z = HugePoint_LAYOUT.varHandle(groupElement("z"));
            return new Object[] { vaListFact,
                    sumBigStructFact.apply(HugePoint_LAYOUT, VH_HugePoint_x, VH_HugePoint_y, VH_HugePoint_z),
                    HugePoint_LAYOUT, VH_HugePoint_x, VH_HugePoint_y, VH_HugePoint_z  };
        };
        return new Object[][]{
<<<<<<< HEAD
                argsFact.apply(winVaListFactory,          Win64.C_LONG_LONG,       sumStructJavaFact),
                argsFact.apply(sysvVaListFactory,         SysV.C_LONG_LONG,        sumStructJavaFact),
                argsFact.apply(linuxAArch64VaListFactory, AArch64.C_LONG_LONG,     sumStructJavaFact),
                argsFact.apply(macAArch64VaListFactory,   AArch64.C_LONG_LONG,     sumStructJavaFact),
                argsFact.apply(aixPPC64VaListFactory,     AIX.C_LONG_LONG,         sumStructJavaFact),
                argsFact.apply(sysVPPC64leVaListFactory,  SysVPPC64le.C_LONG_LONG, sumStructJavaFact),
                argsFact.apply(sysVS390xVaListFactory,    SysVS390x.C_LONG_LONG,   sumStructJavaFact),
                argsFact.apply(platformVaListFactory,     C_LONG_LONG,           sumStructNativeFact),
=======
                argsFact.apply(winVaListFactory,          Win64.C_LONG_LONG,   sumStructJavaFact),
                argsFact.apply(sysvVaListFactory,         SysV.C_LONG_LONG,    sumStructJavaFact),
                argsFact.apply(linuxAArch64VaListFactory, AArch64.C_LONG_LONG, sumStructJavaFact),
                argsFact.apply(macAArch64VaListFactory,   AArch64.C_LONG_LONG, sumStructJavaFact),
                argsFact.apply(linuxRISCV64VaListFactory, RISCV64.C_LONG_LONG, sumStructJavaFact),
                argsFact.apply(platformVaListFactory,     C_LONG_LONG,         sumStructNativeFact),
>>>>>>> 59f2aa14
        };
    }

    @Test(dataProvider = "hugeStructs")
    public void testHugeStruct(Function<Consumer<VaList.Builder>, VaList> vaListFactory,
                               Function<VaList, Long> sumHugeStruct,
                               GroupLayout HugePoint_LAYOUT,
                               VarHandle VH_HugePoint_x, VarHandle VH_HugePoint_y, VarHandle VH_HugePoint_z) {
        // On AArch64 a struct needs to be larger than 16 bytes to be
        // passed by reference.
        try (Arena arena = Arena.openConfined()) {
            MemorySegment struct = MemorySegment.allocateNative(HugePoint_LAYOUT, arena.scope());;
            VH_HugePoint_x.set(struct, 1);
            VH_HugePoint_y.set(struct, 2);
            VH_HugePoint_z.set(struct, 3);

            VaList vaList = vaListFactory.apply(b -> b.addVarg(HugePoint_LAYOUT, struct));
            long sum = sumHugeStruct.apply(vaList);
            assertEquals(sum, 6);
        }
    }

    public interface SumStackFunc {
        void invoke(MemorySegment longSum, MemorySegment doubleSum, VaList list);
    }

    @DataProvider
    public static Object[][] sumStack() {
        BiFunction<ValueLayout.OfLong, ValueLayout.OfDouble, SumStackFunc> sumStackJavaFact = (longLayout, doubleLayout) ->
                (longSum, doubleSum, list) -> {
                    long lSum = 0L;
                    for (int i = 0; i < 16; i++) {
                        lSum += list.nextVarg(longLayout);
                    }
                    longSum.set(JAVA_LONG, 0, lSum);
                    double dSum = 0D;
                    for (int i = 0; i < 16; i++) {
                        dSum += list.nextVarg(doubleLayout);
                    }
                    doubleSum.set(JAVA_DOUBLE, 0, dSum);
                };
        SumStackFunc sumStackNative = (longSum, doubleSum, list) -> {
            try {
                MH_sumStack.invokeExact(longSum, doubleSum, list);
            } catch (Throwable ex) {
                throw new AssertionError(ex);
            }
        };
        return new Object[][]{
<<<<<<< HEAD
                { winVaListFactory,           sumStackJavaFact.apply(Win64.C_LONG_LONG, Win64.C_DOUBLE),             Win64.C_LONG_LONG,   Win64.C_DOUBLE           },
                { sysvVaListFactory,          sumStackJavaFact.apply(SysV.C_LONG_LONG, SysV.C_DOUBLE),               SysV.C_LONG_LONG,    SysV.C_DOUBLE            },
                { linuxAArch64VaListFactory,  sumStackJavaFact.apply(AArch64.C_LONG_LONG, AArch64.C_DOUBLE),         AArch64.C_LONG_LONG, AArch64.C_DOUBLE         },
                { macAArch64VaListFactory,    sumStackJavaFact.apply(AArch64.C_LONG_LONG, AArch64.C_DOUBLE),         AArch64.C_LONG_LONG, AArch64.C_DOUBLE         },
                { aixPPC64VaListFactory,      sumStackJavaFact.apply(AIX.C_LONG_LONG, AIX.C_DOUBLE),                 AIX.C_LONG_LONG, AIX.C_DOUBLE                 },
                { sysVPPC64leVaListFactory,   sumStackJavaFact.apply(SysVPPC64le.C_LONG_LONG, SysVPPC64le.C_DOUBLE), SysVPPC64le.C_LONG_LONG, SysVPPC64le.C_DOUBLE },
                { sysVS390xVaListFactory,     sumStackJavaFact.apply(SysVS390x.C_LONG_LONG, SysVS390x.C_DOUBLE),     SysVS390x.C_LONG_LONG, SysVS390x.C_DOUBLE     },
                { platformVaListFactory,      sumStackNative,                                                        C_LONG_LONG,         C_DOUBLE                 },
=======
                { winVaListFactory,           sumStackJavaFact.apply(Win64.C_LONG_LONG, Win64.C_DOUBLE),     Win64.C_LONG_LONG,   Win64.C_DOUBLE   },
                { sysvVaListFactory,          sumStackJavaFact.apply(SysV.C_LONG_LONG, SysV.C_DOUBLE),       SysV.C_LONG_LONG,    SysV.C_DOUBLE    },
                { linuxAArch64VaListFactory,  sumStackJavaFact.apply(AArch64.C_LONG_LONG, AArch64.C_DOUBLE), AArch64.C_LONG_LONG, AArch64.C_DOUBLE },
                { macAArch64VaListFactory,    sumStackJavaFact.apply(AArch64.C_LONG_LONG, AArch64.C_DOUBLE), AArch64.C_LONG_LONG, AArch64.C_DOUBLE },
                { linuxRISCV64VaListFactory,  sumStackJavaFact.apply(RISCV64.C_LONG_LONG, RISCV64.C_DOUBLE), RISCV64.C_LONG_LONG, RISCV64.C_DOUBLE },
                { platformVaListFactory,      sumStackNative,                                                C_LONG_LONG,         C_DOUBLE         },
>>>>>>> 59f2aa14
        };
    }

    @Test(dataProvider = "sumStack")
    public void testStack(Function<Consumer<VaList.Builder>, VaList> vaListFactory,
                          SumStackFunc sumStack,
                          ValueLayout.OfLong longLayout,
                          ValueLayout.OfDouble doubleLayout) {
        try (Arena arena = Arena.openConfined()) {
            MemorySegment longSum = MemorySegment.allocateNative(longLayout, arena.scope());;
            MemorySegment doubleSum = MemorySegment.allocateNative(doubleLayout, arena.scope());;
            longSum.set(JAVA_LONG, 0, 0L);
            doubleSum.set(JAVA_DOUBLE, 0, 0D);

            VaList list = vaListFactory.apply(b -> {
                for (long l = 1; l <= 16L; l++) {
                    b.addVarg(longLayout, l);
                }
                for (double d = 1; d <= 16D; d++) {
                    b.addVarg(doubleLayout, d);
                }
            });

            sumStack.invoke(longSum, doubleSum, list);

            long lSum = longSum.get(JAVA_LONG, 0);
            double dSum = doubleSum.get(JAVA_DOUBLE, 0);

            assertEquals(lSum, 136L);
            assertEquals(dSum, 136D);
        }
    }

    @Test(dataProvider = "upcalls")
    public void testUpcall(MethodHandle target, MethodHandle callback) throws Throwable {
        FunctionDescriptor desc = FunctionDescriptor.ofVoid(C_POINTER);
        try (Arena arena = Arena.openConfined()) {
            MemorySegment stub = abi.upcallStub(callback, desc, arena.scope());
            target.invokeExact(stub);
        }
    }

    @DataProvider
    public Object[][] emptyVaLists() {
        return new Object[][] {
                { Windowsx64Linker.emptyVaList()           },
                { winVaListFactory.apply(b -> {})          },
                { SysVx64Linker.emptyVaList()              },
                { sysvVaListFactory.apply(b -> {})         },
                { LinuxAArch64Linker.emptyVaList()         },
                { linuxAArch64VaListFactory.apply(b -> {}) },
                { MacOsAArch64Linker.emptyVaList()         },
                { macAArch64VaListFactory.apply(b -> {})   },
<<<<<<< HEAD
                { AixPPC64Linker.emptyVaList()             },
                { aixPPC64VaListFactory.apply(b -> {})     },
                { SysVPPC64leLinker.emptyVaList()          },
                { sysVPPC64leVaListFactory.apply(b -> {})  },
                { SysVS390xLinker.emptyVaList()            },
                { sysVS390xVaListFactory.apply(b -> {})    },
=======
                { LinuxRISCV64Linker.emptyVaList()         },
                { linuxRISCV64VaListFactory.apply(b -> {}) },
>>>>>>> 59f2aa14
        };
    }

    @DataProvider
    @SuppressWarnings("unchecked")
    public static Object[][] sumIntsScoped() {
        Function<ValueLayout.OfInt, BiFunction<Integer, VaList, Integer>> sumIntsJavaFact = layout ->
                (num, list) -> IntStream.generate(() -> list.nextVarg(layout)).limit(num).sum();
        BiFunction<Integer, VaList, Integer> sumIntsNative
                = MethodHandleProxies.asInterfaceInstance(BiFunction.class, MH_sumInts);
        return new Object[][]{
<<<<<<< HEAD
                { winVaListScopedFactory,          sumIntsJavaFact.apply(Win64.C_INT),       Win64.C_INT       },
                { sysvVaListScopedFactory,         sumIntsJavaFact.apply(SysV.C_INT),        SysV.C_INT        },
                { linuxAArch64VaListScopedFactory, sumIntsJavaFact.apply(AArch64.C_INT),     AArch64.C_INT     },
                { macAArch64VaListScopedFactory,   sumIntsJavaFact.apply(AArch64.C_INT),     AArch64.C_INT     },
                { aixPPC64VaListScopedFactory,     sumIntsJavaFact.apply(AIX.C_INT),         AIX.C_INT         },
                { sysVPPC64leVaListScopedFactory,  sumIntsJavaFact.apply(SysVPPC64le.C_INT), SysVPPC64le.C_INT },
                { sysVS390xVaListScopedFactory,    sumIntsJavaFact.apply(SysVS390x.C_INT),   SysVS390x.C_INT   },
                { platformVaListScopedFactory,     sumIntsNative,                            C_INT             },
=======
                { winVaListScopedFactory,          sumIntsJavaFact.apply(Win64.C_INT),   Win64.C_INT   },
                { sysvVaListScopedFactory,         sumIntsJavaFact.apply(SysV.C_INT),    SysV.C_INT    },
                { linuxAArch64VaListScopedFactory, sumIntsJavaFact.apply(AArch64.C_INT), AArch64.C_INT },
                { macAArch64VaListScopedFactory,   sumIntsJavaFact.apply(AArch64.C_INT), AArch64.C_INT },
                { linuxRISCV64VaListScopedFactory, sumIntsJavaFact.apply(RISCV64.C_INT), RISCV64.C_INT },
                { platformVaListScopedFactory,     sumIntsNative,                        C_INT         },
>>>>>>> 59f2aa14
        };
    }

    @Test(dataProvider = "sumIntsScoped")
    public void testScopedVaList(BiFunction<Consumer<VaList.Builder>, SegmentScope, VaList> vaListFactory,
                                 BiFunction<Integer, VaList, Integer> sumInts,
                                 ValueLayout.OfInt intLayout) {
        VaList listLeaked;
        try (Arena arena = Arena.openConfined()) {
            VaList list = vaListFactory.apply(b -> b.addVarg(intLayout, 4)
                    .addVarg(intLayout, 8), arena.scope());
            int x = sumInts.apply(2, list);
            assertEquals(x, 12);
            listLeaked = list;
        }
        assertFalse(listLeaked.segment().scope().isAlive());
    }

    @Test(dataProvider = "structs")
    public void testScopeMSRead(Function<Consumer<VaList.Builder>, VaList> vaListFactory,
                                Function<VaList, Integer> sumStruct, // ignored
                                GroupLayout Point_LAYOUT, VarHandle VH_Point_x, VarHandle VH_Point_y) {
        MemorySegment pointOut;
        try (Arena arena = Arena.openConfined()) {
            try (Arena innerArena = Arena.openConfined()) {
                MemorySegment pointIn = MemorySegment.allocateNative(Point_LAYOUT, innerArena.scope());;
                VH_Point_x.set(pointIn, 3);
                VH_Point_y.set(pointIn, 6);
                VaList list = vaListFactory.apply(b -> b.addVarg(Point_LAYOUT, pointIn));
                pointOut = MemorySegment.allocateNative(Point_LAYOUT, arena.scope());;
                list.nextVarg(Point_LAYOUT, SegmentAllocator.prefixAllocator(pointOut));
                assertEquals((int) VH_Point_x.get(pointOut), 3);
                assertEquals((int) VH_Point_y.get(pointOut), 6);
                assertTrue(pointOut.scope().isAlive()); // after VaList freed
            }
            assertTrue(pointOut.scope().isAlive()); // after inner session freed
        }
        assertFalse(pointOut.scope().isAlive()); // after outer session freed
    }

    @DataProvider
    public Object[][] copy() {
        return new Object[][] {
<<<<<<< HEAD
                { winVaListScopedFactory,          Win64.C_INT       },
                { sysvVaListScopedFactory,         SysV.C_INT        },
                { linuxAArch64VaListScopedFactory, AArch64.C_INT     },
                { macAArch64VaListScopedFactory,   AArch64.C_INT     },
                { aixPPC64VaListScopedFactory,     AIX.C_INT         },
                { sysVPPC64leVaListScopedFactory,  SysVPPC64le.C_INT },
                { sysVS390xVaListScopedFactory,    SysVS390x.C_INT   },
=======
                { winVaListScopedFactory,          Win64.C_INT   },
                { sysvVaListScopedFactory,         SysV.C_INT    },
                { linuxAArch64VaListScopedFactory, AArch64.C_INT },
                { macAArch64VaListScopedFactory,   AArch64.C_INT },
                { linuxRISCV64VaListScopedFactory, RISCV64.C_INT },
>>>>>>> 59f2aa14
        };
    }

    @Test(dataProvider = "copy")
    public void testCopy(BiFunction<Consumer<VaList.Builder>, SegmentScope, VaList> vaListFactory, ValueLayout.OfInt intLayout) {
        try (var arena = Arena.openConfined()) {
            VaList list = vaListFactory.apply(b -> b.addVarg(intLayout, 4)
                    .addVarg(intLayout, 8), arena.scope());
            VaList copy = list.copy();
            assertEquals(copy.nextVarg(intLayout), 4);
            assertEquals(copy.nextVarg(intLayout), 8);

            //        try { // this logic only works on Windows!
            //            int x = copy.vargAsInt(intLayout);
            //            fail();
            //        } catch (IndexOutOfBoundsException ex) {
            //            // ok - we exhausted the list
            //        }

            assertEquals(list.nextVarg(intLayout), 4);
            assertEquals(list.nextVarg(intLayout), 8);
        }
    }

    @Test(dataProvider = "copy",
            expectedExceptions = IllegalStateException.class)
    public void testCopyUnusableAfterOriginalClosed(BiFunction<Consumer<VaList.Builder>, SegmentScope, VaList> vaListFactory,
                                                    ValueLayout.OfInt intLayout) {
        VaList copy;
        try (var arena = Arena.openConfined()) {
            VaList list = vaListFactory.apply(b -> b.addVarg(intLayout, 4)
                    .addVarg(intLayout, 8), arena.scope());
            copy = list.copy();
        }

        copy.nextVarg(intLayout); // should throw
    }

    @DataProvider
    public static Object[][] upcalls() {
        GroupLayout BigPoint_LAYOUT = MemoryLayout.structLayout(
                C_LONG_LONG.withName("x"),
                C_LONG_LONG.withName("y")
        );
        VarHandle VH_BigPoint_x = BigPoint_LAYOUT.varHandle(groupElement("x"));
        VarHandle VH_BigPoint_y = BigPoint_LAYOUT.varHandle(groupElement("y"));
        GroupLayout Point_LAYOUT = MemoryLayout.structLayout(
                C_INT.withName("x"),
                C_INT.withName("y")
        );
        VarHandle VH_Point_x = Point_LAYOUT.varHandle(groupElement("x"));
        VarHandle VH_Point_y = Point_LAYOUT.varHandle(groupElement("y"));
        GroupLayout FloatPoint_LAYOUT = MemoryLayout.structLayout(
                C_FLOAT.withName("x"),
                C_FLOAT.withName("y")
        );
        VarHandle VH_FloatPoint_x = FloatPoint_LAYOUT.varHandle(groupElement("x"));
        VarHandle VH_FloatPoint_y = FloatPoint_LAYOUT.varHandle(groupElement("y"));
        GroupLayout HugePoint_LAYOUT = MemoryLayout.structLayout(
                C_LONG_LONG.withName("x"),
                C_LONG_LONG.withName("y"),
                C_LONG_LONG.withName("z")
        );
        VarHandle VH_HugePoint_x = HugePoint_LAYOUT.varHandle(groupElement("x"));
        VarHandle VH_HugePoint_y = HugePoint_LAYOUT.varHandle(groupElement("y"));
        VarHandle VH_HugePoint_z = HugePoint_LAYOUT.varHandle(groupElement("z"));

        return new Object[][]{
                { linkVaListCB("upcallBigStruct"), VaListConsumer.mh(vaList -> {
                    MemorySegment struct = MemorySegment.allocateNative(BigPoint_LAYOUT, SegmentScope.auto());
                    vaList.nextVarg(BigPoint_LAYOUT, SegmentAllocator.prefixAllocator(struct));
                    assertEquals((long) VH_BigPoint_x.get(struct), 8);
                    assertEquals((long) VH_BigPoint_y.get(struct), 16);
                })},
                { linkVaListCB("upcallBigStruct"), VaListConsumer.mh(vaList -> {
                    VaList copy = vaList.copy();
                    MemorySegment struct =  MemorySegment.allocateNative(BigPoint_LAYOUT, SegmentScope.auto());
                    vaList.nextVarg(BigPoint_LAYOUT, SegmentAllocator.prefixAllocator(struct));
                    assertEquals((long) VH_BigPoint_x.get(struct), 8);
                    assertEquals((long) VH_BigPoint_y.get(struct), 16);

                    VH_BigPoint_x.set(struct, 0);
                    VH_BigPoint_y.set(struct, 0);

                    // should be independent
                    copy.nextVarg(BigPoint_LAYOUT, SegmentAllocator.prefixAllocator(struct));
                    assertEquals((long) VH_BigPoint_x.get(struct), 8);
                    assertEquals((long) VH_BigPoint_y.get(struct), 16);
                })},
                { linkVaListCB("upcallBigStructPlusScalar"), VaListConsumer.mh(vaList -> {
                    MemorySegment struct = MemorySegment.allocateNative(BigPoint_LAYOUT, SegmentScope.auto());
                    vaList.nextVarg(BigPoint_LAYOUT, SegmentAllocator.prefixAllocator(struct));
                    assertEquals((long) VH_BigPoint_x.get(struct), 8);
                    assertEquals((long) VH_BigPoint_y.get(struct), 16);

                    assertEquals(vaList.nextVarg(C_LONG_LONG), 42);
                })},
                { linkVaListCB("upcallBigStructPlusScalar"), VaListConsumer.mh(vaList -> {
                    vaList.skip(BigPoint_LAYOUT);
                    assertEquals(vaList.nextVarg(C_LONG_LONG), 42);
                })},
                { linkVaListCB("upcallStruct"), VaListConsumer.mh(vaList -> {
                    MemorySegment struct = MemorySegment.allocateNative(Point_LAYOUT, SegmentScope.auto());
                    vaList.nextVarg(Point_LAYOUT, SegmentAllocator.prefixAllocator(struct));
                    assertEquals((int) VH_Point_x.get(struct), 5);
                    assertEquals((int) VH_Point_y.get(struct), 10);
                })},
                { linkVaListCB("upcallHugeStruct"), VaListConsumer.mh(vaList -> {
                    MemorySegment struct = MemorySegment.allocateNative(HugePoint_LAYOUT, SegmentScope.auto());
                    vaList.nextVarg(HugePoint_LAYOUT, SegmentAllocator.prefixAllocator(struct));
                    assertEquals((long) VH_HugePoint_x.get(struct), 1);
                    assertEquals((long) VH_HugePoint_y.get(struct), 2);
                    assertEquals((long) VH_HugePoint_z.get(struct), 3);
                })},
                { linkVaListCB("upcallFloatStruct"), VaListConsumer.mh(vaList -> {
                    MemorySegment struct = MemorySegment.allocateNative(FloatPoint_LAYOUT, SegmentScope.auto());
                    vaList.nextVarg(FloatPoint_LAYOUT, SegmentAllocator.prefixAllocator(struct));
                    assertEquals((float) VH_FloatPoint_x.get(struct), 1.0f);
                    assertEquals((float) VH_FloatPoint_y.get(struct), 2.0f);
                })},
                { linkVaListCB("upcallMemoryAddress"), VaListConsumer.mh(vaList -> {
                    MemorySegment intPtr = vaList.nextVarg(C_POINTER);
                    int x = intPtr.get(JAVA_INT, 0);
                    assertEquals(x, 10);
                })},
                { linkVaListCB("upcallDoubles"), VaListConsumer.mh(vaList -> {
                    assertEquals(vaList.nextVarg(C_DOUBLE), 3.0);
                    assertEquals(vaList.nextVarg(C_DOUBLE), 4.0);
                    assertEquals(vaList.nextVarg(C_DOUBLE), 5.0);
                })},
                { linkVaListCB("upcallInts"), VaListConsumer.mh(vaList -> {
                    assertEquals(vaList.nextVarg(C_INT), 10);
                    assertEquals(vaList.nextVarg(C_INT), 15);
                    assertEquals(vaList.nextVarg(C_INT), 20);
                })},
                { linkVaListCB("upcallStack"), VaListConsumer.mh(vaList -> {
                    // skip all registers
                    for (long l = 1; l <= 16; l++) {
                        assertEquals(vaList.nextVarg(C_LONG_LONG), l);
                    }
                    for (double d = 1; d <= 16; d++) {
                        assertEquals(vaList.nextVarg(C_DOUBLE), d);
                    }

                    // test some arbitrary values on the stack
                    assertEquals((byte) vaList.nextVarg(C_INT), (byte) 1);
                    assertEquals((char) vaList.nextVarg(C_INT), 'a');
                    assertEquals((short) vaList.nextVarg(C_INT), (short) 3);
                    assertEquals(vaList.nextVarg(C_INT), 4);
                    assertEquals(vaList.nextVarg(C_LONG_LONG), 5L);
                    assertEquals((float) vaList.nextVarg(C_DOUBLE), 6.0F);
                    assertEquals(vaList.nextVarg(C_DOUBLE), 7.0D);
                    assertEquals((byte) vaList.nextVarg(C_INT), (byte) 8);
                    assertEquals((char) vaList.nextVarg(C_INT), 'b');
                    assertEquals((short) vaList.nextVarg(C_INT), (short) 10);
                    assertEquals(vaList.nextVarg(C_INT), 11);
                    assertEquals(vaList.nextVarg(C_LONG_LONG), 12L);
                    assertEquals((float) vaList.nextVarg(C_DOUBLE), 13.0F);
                    assertEquals(vaList.nextVarg(C_DOUBLE), 14.0D);

                    MemorySegment buffer = MemorySegment.allocateNative(BigPoint_LAYOUT, SegmentScope.auto());
                    SegmentAllocator bufferAllocator = SegmentAllocator.prefixAllocator(buffer);

                    MemorySegment point = vaList.nextVarg(Point_LAYOUT, bufferAllocator);
                    assertEquals((int) VH_Point_x.get(point), 5);
                    assertEquals((int) VH_Point_y.get(point), 10);

                    VaList copy = vaList.copy();
                    MemorySegment bigPoint = vaList.nextVarg(BigPoint_LAYOUT, bufferAllocator);
                    assertEquals((long) VH_BigPoint_x.get(bigPoint), 15);
                    assertEquals((long) VH_BigPoint_y.get(bigPoint), 20);

                    VH_BigPoint_x.set(bigPoint, 0);
                    VH_BigPoint_y.set(bigPoint, 0);

                    // should be independent
                    MemorySegment struct = copy.nextVarg(BigPoint_LAYOUT, bufferAllocator);
                    assertEquals((long) VH_BigPoint_x.get(struct), 15);
                    assertEquals((long) VH_BigPoint_y.get(struct), 20);
                })},
                // test skip
                { linkVaListCB("upcallStack"), VaListConsumer.mh(vaList -> {
                    vaList.skip(C_LONG_LONG, C_LONG_LONG, C_LONG_LONG, C_LONG_LONG);
                    assertEquals(vaList.nextVarg(C_LONG_LONG), 5L);
                    vaList.skip(C_LONG_LONG, C_LONG_LONG, C_LONG_LONG, C_LONG_LONG);
                    assertEquals(vaList.nextVarg(C_LONG_LONG), 10L);
                    vaList.skip(C_LONG_LONG, C_LONG_LONG, C_LONG_LONG, C_LONG_LONG, C_LONG_LONG, C_LONG_LONG);
                    assertEquals(vaList.nextVarg(C_DOUBLE), 1.0D);
                    vaList.skip(C_DOUBLE, C_DOUBLE, C_DOUBLE, C_DOUBLE);
                    assertEquals(vaList.nextVarg(C_DOUBLE), 6.0D);
                })},
        };
    }

    interface VaListConsumer {
        void accept(VaList list);

        static MethodHandle mh(VaListConsumer instance) {
            try {
                MethodHandle handle = MethodHandles.lookup().findVirtual(VaListConsumer.class, "accept",
                        MethodType.methodType(void.class, VaList.class)).bindTo(instance);
                return MethodHandles.filterArguments(handle, 0,
                        SEGMENT_TO_VALIST);
            } catch (ReflectiveOperationException e) {
                throw new InternalError(e);
            }
        }
    }

    static VaList segmentToValist(MemorySegment segment) {
        return VaList.ofAddress(segment.address(), SegmentScope.auto());
    }

    @DataProvider
    public static Object[][] overflow() {
        List<Function<Consumer<VaList.Builder>, VaList>> factories = List.of(
            winVaListFactory,
            sysvVaListFactory,
            linuxAArch64VaListFactory,
            macAArch64VaListFactory,
            aixPPC64VaListFactory,
            sysVPPC64leVaListFactory,
            sysVS390xVaListFactory
        );
        List<List<MemoryLayout>> contentsCases = List.of(
            List.of(JAVA_INT),
            List.of(JAVA_LONG),
            List.of(JAVA_DOUBLE),
            List.of(ADDRESS),
            List.of(JAVA_LONG, JAVA_LONG, JAVA_LONG, JAVA_LONG, JAVA_LONG, JAVA_LONG, JAVA_LONG, JAVA_LONG,
                    JAVA_LONG, JAVA_LONG, JAVA_LONG, JAVA_LONG, JAVA_LONG, JAVA_LONG, JAVA_LONG, JAVA_LONG,
                    JAVA_DOUBLE, JAVA_DOUBLE, JAVA_DOUBLE, JAVA_DOUBLE, JAVA_DOUBLE, JAVA_DOUBLE, JAVA_DOUBLE, JAVA_DOUBLE,
                    JAVA_DOUBLE, JAVA_DOUBLE, JAVA_DOUBLE, JAVA_DOUBLE, JAVA_DOUBLE, JAVA_DOUBLE, JAVA_DOUBLE, JAVA_DOUBLE,
                    JAVA_INT, JAVA_LONG, JAVA_DOUBLE, ADDRESS)
        );
        List<MemoryLayout> overflowCases = List.of(
            JAVA_INT,
            JAVA_LONG,
            JAVA_DOUBLE,
            ADDRESS
        );
        return factories.stream()
                .<Object[]>mapMulti((factory, sink) -> {
                    for (List<MemoryLayout> content : contentsCases) {
                        for (MemoryLayout overflow : overflowCases) {
                            sink.accept(new Object[]{ factory, content, overflow });
                        }
                    }
                })
                .toArray(Object[][]::new);
    }

    private static void buildVaList(VaList.Builder builder, List<MemoryLayout> contents) {
        for (MemoryLayout layout : contents) {
            if (layout instanceof ValueLayout.OfInt ofInt) {
                 builder.addVarg(ofInt, 1);
            } else if (layout instanceof ValueLayout.OfLong ofLong) {
                 builder.addVarg(ofLong, 1L);
            } else if (layout instanceof ValueLayout.OfDouble ofDouble) {
                 builder.addVarg(ofDouble, 1D);
            } else if (layout instanceof ValueLayout.OfAddress ofAddress) {
                 builder.addVarg(ofAddress, MemorySegment.ofAddress(1));
            }
        }
    }

    @Test(dataProvider = "overflow")
    public void testSkipOverflow(Function<Consumer<VaList.Builder>, VaList> vaListFactory,
                                 List<MemoryLayout> contents,
                                 MemoryLayout skipped) {
        VaList vaList = vaListFactory.apply(b -> buildVaList(b, contents));
        vaList.skip(contents.toArray(MemoryLayout[]::new));
        assertThrows(NoSuchElementException.class, () -> vaList.skip(skipped));
    }

    private static void nextVarg(VaList vaList, MemoryLayout layout) {
        if (layout instanceof ValueLayout.OfInt ofInt) {
            assertEquals(vaList.nextVarg(ofInt), 1);
        } else if (layout instanceof ValueLayout.OfLong ofLong) {
            assertEquals(vaList.nextVarg(ofLong), 1L);
        } else if (layout instanceof ValueLayout.OfDouble ofDouble) {
            assertEquals(vaList.nextVarg(ofDouble), 1D);
        } else if (layout instanceof ValueLayout.OfAddress ofAddress) {
            assertEquals(vaList.nextVarg(ofAddress), MemorySegment.ofAddress(1));
        }
    }

    @Test(dataProvider = "overflow")
    public void testVargOverflow(Function<Consumer<VaList.Builder>, VaList> vaListFactory,
                                 List<MemoryLayout> contents,
                                 MemoryLayout next) {
        VaList vaList = vaListFactory.apply(b -> buildVaList(b, contents));
        for (MemoryLayout layout : contents) {
            nextVarg(vaList, layout);
        }
        assertThrows(NoSuchElementException.class, () -> nextVarg(vaList, next));
    }

    @Test(dataProvider = "emptyVaLists")
    public void testEmptyVaListScope(VaList vaList) {
        assertEquals(vaList.segment().scope(), SegmentScope.global());
    }
}<|MERGE_RESOLUTION|>--- conflicted
+++ resolved
@@ -32,12 +32,8 @@
  * @test
  * @enablePreview
  * @library ../
-<<<<<<< HEAD
- * @requires ((os.arch == "amd64" | os.arch == "x86_64") & sun.arch.data.model == "64") | os.arch == "aarch64"
+ * @requires ((os.arch == "amd64" | os.arch == "x86_64") & sun.arch.data.model == "64") | os.arch == "aarch64" | os.arch == "riscv64"
  * | os.arch == "ppc64" | os.arch == "ppc64le" | os.arch == "s390x"
-=======
- * @requires ((os.arch == "amd64" | os.arch == "x86_64") & sun.arch.data.model == "64") | os.arch == "aarch64" | os.arch == "riscv64"
->>>>>>> 59f2aa14
  * @modules java.base/jdk.internal.foreign
  *          java.base/jdk.internal.foreign.abi
  *          java.base/jdk.internal.foreign.abi.x64
@@ -47,14 +43,11 @@
  *          java.base/jdk.internal.foreign.abi.aarch64.linux
  *          java.base/jdk.internal.foreign.abi.aarch64.macos
  *          java.base/jdk.internal.foreign.abi.aarch64.windows
-<<<<<<< HEAD
  *          java.base/jdk.internal.foreign.abi.ppc64.aix
  *          java.base/jdk.internal.foreign.abi.ppc64.sysv
-*           java.base/jdk.internal.foreign.abi.s390x.sysv
-=======
+ *          java.base/jdk.internal.foreign.abi.s390x.sysv
  *          java.base/jdk.internal.foreign.abi.riscv64
  *          java.base/jdk.internal.foreign.abi.riscv64.linux
->>>>>>> 59f2aa14
  * @run testng/othervm --enable-native-access=ALL-UNNAMED VaListTest
  */
 
@@ -63,13 +56,10 @@
 import java.lang.foreign.VaList;
 import jdk.internal.foreign.abi.aarch64.linux.LinuxAArch64Linker;
 import jdk.internal.foreign.abi.aarch64.macos.MacOsAArch64Linker;
-<<<<<<< HEAD
 import jdk.internal.foreign.abi.ppc64.aix.AixPPC64Linker;
 import jdk.internal.foreign.abi.ppc64.sysv.SysVPPC64leLinker;
 import jdk.internal.foreign.abi.s390x.sysv.SysVS390xLinker;
-=======
 import jdk.internal.foreign.abi.riscv64.linux.LinuxRISCV64Linker;
->>>>>>> 59f2aa14
 import jdk.internal.foreign.abi.x64.sysv.SysVx64Linker;
 import jdk.internal.foreign.abi.x64.windows.Windowsx64Linker;
 import org.testng.annotations.DataProvider;
@@ -159,19 +149,15 @@
     private static final Function<Consumer<VaList.Builder>, VaList> linuxAArch64VaListFactory
             = actions -> LinuxAArch64Linker.newVaList(actions, SegmentScope.auto());
     private static final Function<Consumer<VaList.Builder>, VaList> macAArch64VaListFactory
-<<<<<<< HEAD
-            = actions -> MacOsAArch64Linker.newVaList(actions, MemorySession.openImplicit());
+            = actions -> MacOsAArch64Linker.newVaList(actions, SegmentScope.auto());
+    private static final Function<Consumer<VaList.Builder>, VaList> linuxRISCV64VaListFactory
+            = actions -> LinuxRISCV64Linker.newVaList(actions, SegmentScope.auto());
     private static final Function<Consumer<VaList.Builder>, VaList> aixPPC64VaListFactory
             = actions -> AixPPC64Linker.newVaList(actions, MemorySession.openImplicit());
     private static final Function<Consumer<VaList.Builder>, VaList> sysVPPC64leVaListFactory
             = actions -> SysVPPC64leLinker.newVaList(actions, MemorySession.openImplicit());
     private static final Function<Consumer<VaList.Builder>, VaList> sysVS390xVaListFactory
             = actions -> SysVS390xLinker.newVaList(actions, MemorySession.openImplicit());
-=======
-            = actions -> MacOsAArch64Linker.newVaList(actions, SegmentScope.auto());
-    private static final Function<Consumer<VaList.Builder>, VaList> linuxRISCV64VaListFactory
-            = actions -> LinuxRISCV64Linker.newVaList(actions, SegmentScope.auto());
->>>>>>> 59f2aa14
     private static final Function<Consumer<VaList.Builder>, VaList> platformVaListFactory
             = (builder) -> VaList.make(builder, SegmentScope.auto());
 
@@ -183,7 +169,6 @@
             = LinuxAArch64Linker::newVaList;
     private static final BiFunction<Consumer<VaList.Builder>, SegmentScope, VaList> macAArch64VaListScopedFactory
             = MacOsAArch64Linker::newVaList;
-<<<<<<< HEAD
     private static final BiFunction<Consumer<VaList.Builder>, MemorySession, VaList> aixPPC64VaListScopedFactory
             = AixPPC64Linker::newVaList;
     private static final BiFunction<Consumer<VaList.Builder>, MemorySession, VaList> sysVPPC64leVaListScopedFactory
@@ -191,11 +176,9 @@
     private static final BiFunction<Consumer<VaList.Builder>, MemorySession, VaList> sysVS390xVaListScopedFactory
             = SysVS390xLinker::newVaList;
     private static final BiFunction<Consumer<VaList.Builder>, MemorySession, VaList> platformVaListScopedFactory
-=======
     private static final BiFunction<Consumer<VaList.Builder>, SegmentScope, VaList> linuxRISCV64VaListScopedFactory
             = LinuxRISCV64Linker::newVaList;
     private static final BiFunction<Consumer<VaList.Builder>, SegmentScope, VaList> platformVaListScopedFactory
->>>>>>> 59f2aa14
             = VaList::make;
 
     @DataProvider
@@ -206,23 +189,15 @@
         BiFunction<Integer, VaList, Integer> sumIntsNative
                 = MethodHandleProxies.asInterfaceInstance(BiFunction.class, MH_sumInts);
         return new Object[][]{
-<<<<<<< HEAD
-                { winVaListFactory,          sumIntsJavaFact.apply(Win64.C_INT),        Win64.C_INT       },
-                { sysvVaListFactory,         sumIntsJavaFact.apply(SysV.C_INT),         SysV.C_INT        },
-                { linuxAArch64VaListFactory, sumIntsJavaFact.apply(AArch64.C_INT),      AArch64.C_INT     },
-                { macAArch64VaListFactory,   sumIntsJavaFact.apply(AArch64.C_INT),      AArch64.C_INT     },
-                { aixPPC64VaListFactory,     sumIntsJavaFact.apply(AIX.C_INT),          AIX.C_INT         },
-                { sysVPPC64leVaListFactory,  sumIntsJavaFact.apply(SysVPPC64le.C_INT),  SysVPPC64le.C_INT },
-                { sysVS390xVaListFactory,    sumIntsJavaFact.apply(SysVS390x.C_INT),    SysVS390x.C_INT   },
-                { platformVaListFactory,     sumIntsNative,                             C_INT             },
-=======
                 { winVaListFactory,          sumIntsJavaFact.apply(Win64.C_INT),   Win64.C_INT   },
                 { sysvVaListFactory,         sumIntsJavaFact.apply(SysV.C_INT),    SysV.C_INT    },
                 { linuxAArch64VaListFactory, sumIntsJavaFact.apply(AArch64.C_INT), AArch64.C_INT },
                 { macAArch64VaListFactory,   sumIntsJavaFact.apply(AArch64.C_INT), AArch64.C_INT },
                 { linuxRISCV64VaListFactory, sumIntsJavaFact.apply(RISCV64.C_INT), RISCV64.C_INT },
+                { aixPPC64VaListFactory,     sumIntsJavaFact.apply(AIX.C_INT),     AIX.C_INT     },
+                { sysVPPC64leVaListFactory,  sumIntsJavaFact.apply(SysVPPC64le.C_INT),  SysVPPC64le.C_INT },
+                { sysVS390xVaListFactory,    sumIntsJavaFact.apply(SysVS390x.C_INT),    SysVS390x.C_INT   },
                 { platformVaListFactory,     sumIntsNative,                        C_INT         },
->>>>>>> 59f2aa14
         };
     }
 
@@ -246,23 +221,15 @@
         BiFunction<Integer, VaList, Double> sumDoublesNative
                 = MethodHandleProxies.asInterfaceInstance(BiFunction.class, MH_sumDoubles);
         return new Object[][]{
-<<<<<<< HEAD
-                { winVaListFactory,          sumDoublesJavaFact.apply(Win64.C_DOUBLE),        Win64.C_DOUBLE       },
-                { sysvVaListFactory,         sumDoublesJavaFact.apply(SysV.C_DOUBLE),         SysV.C_DOUBLE        },
-                { linuxAArch64VaListFactory, sumDoublesJavaFact.apply(AArch64.C_DOUBLE),      AArch64.C_DOUBLE     },
-                { macAArch64VaListFactory,   sumDoublesJavaFact.apply(AArch64.C_DOUBLE),      AArch64.C_DOUBLE     },
-                { aixPPC64VaListFactory,     sumDoublesJavaFact.apply(AIX.C_DOUBLE),          AIX.C_DOUBLE         },
-                { sysVPPC64leVaListFactory,  sumDoublesJavaFact.apply(SysVPPC64le.C_DOUBLE),  SysVPPC64le.C_DOUBLE },
-                { sysVS390xVaListFactory,    sumDoublesJavaFact.apply(SysVS390x.C_DOUBLE),    SysVS390x.C_DOUBLE   },
-                { platformVaListFactory,     sumDoublesNative,                                C_DOUBLE             },
-=======
                 { winVaListFactory,          sumDoublesJavaFact.apply(Win64.C_DOUBLE),   Win64.C_DOUBLE   },
                 { sysvVaListFactory,         sumDoublesJavaFact.apply(SysV.C_DOUBLE),    SysV.C_DOUBLE    },
                 { linuxAArch64VaListFactory, sumDoublesJavaFact.apply(AArch64.C_DOUBLE), AArch64.C_DOUBLE },
                 { macAArch64VaListFactory,   sumDoublesJavaFact.apply(AArch64.C_DOUBLE), AArch64.C_DOUBLE },
                 { linuxRISCV64VaListFactory, sumDoublesJavaFact.apply(RISCV64.C_DOUBLE), RISCV64.C_DOUBLE },
+                { aixPPC64VaListFactory,     sumDoublesJavaFact.apply(AIX.C_DOUBLE),          AIX.C_DOUBLE         },
+                { sysVPPC64leVaListFactory,  sumDoublesJavaFact.apply(SysVPPC64le.C_DOUBLE),  SysVPPC64le.C_DOUBLE },
+                { sysVS390xVaListFactory,    sumDoublesJavaFact.apply(SysVS390x.C_DOUBLE),    SysVS390x.C_DOUBLE   },
                 { platformVaListFactory,     sumDoublesNative,                           C_DOUBLE         },
->>>>>>> 59f2aa14
         };
     }
 
@@ -288,23 +255,15 @@
                 };
         Function<VaList, Integer> getIntNative = MethodHandleProxies.asInterfaceInstance(Function.class, MH_getInt);
         return new Object[][]{
-<<<<<<< HEAD
-                { winVaListFactory,          getIntJavaFact.apply(Win64.C_POINTER),        Win64.C_POINTER       },
-                { sysvVaListFactory,         getIntJavaFact.apply(SysV.C_POINTER),         SysV.C_POINTER        },
-                { linuxAArch64VaListFactory, getIntJavaFact.apply(AArch64.C_POINTER),      AArch64.C_POINTER     },
-                { macAArch64VaListFactory,   getIntJavaFact.apply(AArch64.C_POINTER),      AArch64.C_POINTER     },
-                { aixPPC64VaListFactory,     getIntJavaFact.apply(AIX.C_POINTER),          AIX.C_POINTER         },
-                { sysVPPC64leVaListFactory,  getIntJavaFact.apply(SysVPPC64le.C_POINTER),  SysVPPC64le.C_POINTER },
-                { sysVS390xVaListFactory,    getIntJavaFact.apply(SysVS390x.C_POINTER),    SysVS390x.C_POINTER   },
-                { platformVaListFactory,     getIntNative,                                 C_POINTER             },
-=======
                 { winVaListFactory,          getIntJavaFact.apply(Win64.C_POINTER),   Win64.C_POINTER   },
                 { sysvVaListFactory,         getIntJavaFact.apply(SysV.C_POINTER),    SysV.C_POINTER    },
                 { linuxAArch64VaListFactory, getIntJavaFact.apply(AArch64.C_POINTER), AArch64.C_POINTER },
                 { macAArch64VaListFactory,   getIntJavaFact.apply(AArch64.C_POINTER), AArch64.C_POINTER },
                 { linuxRISCV64VaListFactory, getIntJavaFact.apply(RISCV64.C_POINTER), RISCV64.C_POINTER },
+                { aixPPC64VaListFactory,     getIntJavaFact.apply(AIX.C_POINTER),          AIX.C_POINTER         },
+                { sysVPPC64leVaListFactory,  getIntJavaFact.apply(SysVPPC64le.C_POINTER),  SysVPPC64le.C_POINTER },
+                { sysVS390xVaListFactory,    getIntJavaFact.apply(SysVS390x.C_POINTER),    SysVS390x.C_POINTER   },
                 { platformVaListFactory,     getIntNative,                            C_POINTER         },
->>>>>>> 59f2aa14
         };
     }
 
@@ -355,23 +314,15 @@
                     pointLayout, VH_Point_x, VH_Point_y  };
         };
         return new Object[][]{
-<<<<<<< HEAD
-                argsFact.apply(winVaListFactory,          Win64.C_INT,       sumStructJavaFact),
-                argsFact.apply(sysvVaListFactory,         SysV.C_INT,        sumStructJavaFact),
-                argsFact.apply(linuxAArch64VaListFactory, AArch64.C_INT,     sumStructJavaFact),
-                argsFact.apply(macAArch64VaListFactory,   AArch64.C_INT,     sumStructJavaFact),
-                argsFact.apply(aixPPC64VaListFactory,     AIX.C_INT,         sumStructJavaFact),
-                argsFact.apply(sysVPPC64leVaListFactory,  SysVPPC64le.C_INT, sumStructJavaFact),
-                argsFact.apply(sysVS390xVaListFactory,    SysVS390x.C_INT,   sumStructJavaFact),
-                argsFact.apply(platformVaListFactory,     C_INT,           sumStructNativeFact),
-=======
                 argsFact.apply(winVaListFactory,          Win64.C_INT,   sumStructJavaFact),
                 argsFact.apply(sysvVaListFactory,         SysV.C_INT,    sumStructJavaFact),
                 argsFact.apply(linuxAArch64VaListFactory, AArch64.C_INT, sumStructJavaFact),
                 argsFact.apply(macAArch64VaListFactory,   AArch64.C_INT, sumStructJavaFact),
                 argsFact.apply(linuxRISCV64VaListFactory, RISCV64.C_INT, sumStructJavaFact),
+                argsFact.apply(aixPPC64VaListFactory,     AIX.C_INT,         sumStructJavaFact),
+                argsFact.apply(sysVPPC64leVaListFactory,  SysVPPC64le.C_INT, sumStructJavaFact),
+                argsFact.apply(sysVS390xVaListFactory,    SysVS390x.C_INT,   sumStructJavaFact),
                 argsFact.apply(platformVaListFactory,     C_INT,         sumStructNativeFact),
->>>>>>> 59f2aa14
         };
     }
 
@@ -420,23 +371,15 @@
                     BigPoint_LAYOUT, VH_BigPoint_x, VH_BigPoint_y  };
         };
         return new Object[][]{
-<<<<<<< HEAD
-                argsFact.apply(winVaListFactory,          Win64.C_LONG_LONG,       sumStructJavaFact),
-                argsFact.apply(sysvVaListFactory,         SysV.C_LONG_LONG,        sumStructJavaFact),
-                argsFact.apply(linuxAArch64VaListFactory, AArch64.C_LONG_LONG,     sumStructJavaFact),
-                argsFact.apply(macAArch64VaListFactory,   AArch64.C_LONG_LONG,     sumStructJavaFact),
-                argsFact.apply(aixPPC64VaListFactory,     AIX.C_LONG_LONG,         sumStructJavaFact),
-                argsFact.apply(sysVPPC64leVaListFactory,  SysVPPC64le.C_LONG_LONG, sumStructJavaFact),
-                argsFact.apply(sysVS390xVaListFactory,    SysVS390x.C_LONG_LONG,   sumStructJavaFact),
-                argsFact.apply(platformVaListFactory,     C_LONG_LONG,           sumStructNativeFact),
-=======
                 argsFact.apply(winVaListFactory,          Win64.C_LONG_LONG,   sumStructJavaFact),
                 argsFact.apply(sysvVaListFactory,         SysV.C_LONG_LONG,    sumStructJavaFact),
                 argsFact.apply(linuxAArch64VaListFactory, AArch64.C_LONG_LONG, sumStructJavaFact),
                 argsFact.apply(macAArch64VaListFactory,   AArch64.C_LONG_LONG, sumStructJavaFact),
                 argsFact.apply(linuxRISCV64VaListFactory, RISCV64.C_LONG_LONG, sumStructJavaFact),
+                argsFact.apply(aixPPC64VaListFactory,     AIX.C_LONG_LONG,         sumStructJavaFact),
+                argsFact.apply(sysVPPC64leVaListFactory,  SysVPPC64le.C_LONG_LONG, sumStructJavaFact),
+                argsFact.apply(sysVS390xVaListFactory,    SysVS390x.C_LONG_LONG,   sumStructJavaFact),
                 argsFact.apply(platformVaListFactory,     C_LONG_LONG,         sumStructNativeFact),
->>>>>>> 59f2aa14
         };
     }
 
@@ -485,23 +428,15 @@
                     FloatPoint_LAYOUT, VH_FloatPoint_x, VH_FloatPoint_y  };
         };
         return new Object[][]{
-<<<<<<< HEAD
-                argsFact.apply(winVaListFactory,          Win64.C_FLOAT,       sumStructJavaFact),
-                argsFact.apply(sysvVaListFactory,         SysV.C_FLOAT,        sumStructJavaFact),
-                argsFact.apply(linuxAArch64VaListFactory, AArch64.C_FLOAT,     sumStructJavaFact),
-                argsFact.apply(macAArch64VaListFactory,   AArch64.C_FLOAT,     sumStructJavaFact),
-                argsFact.apply(aixPPC64VaListFactory,     AIX.C_FLOAT,         sumStructJavaFact),
-                argsFact.apply(sysVPPC64leVaListFactory,  SysVPPC64le.C_FLOAT, sumStructJavaFact),
-                argsFact.apply(sysVS390xVaListFactory,    SysVS390x.C_FLOAT,   sumStructJavaFact),
-                argsFact.apply(platformVaListFactory,     C_FLOAT,           sumStructNativeFact),
-=======
                 argsFact.apply(winVaListFactory,          Win64.C_FLOAT,   sumStructJavaFact),
                 argsFact.apply(sysvVaListFactory,         SysV.C_FLOAT,    sumStructJavaFact),
                 argsFact.apply(linuxAArch64VaListFactory, AArch64.C_FLOAT, sumStructJavaFact),
                 argsFact.apply(macAArch64VaListFactory,   AArch64.C_FLOAT, sumStructJavaFact),
                 argsFact.apply(linuxRISCV64VaListFactory, RISCV64.C_FLOAT, sumStructJavaFact),
+                argsFact.apply(aixPPC64VaListFactory,     AIX.C_FLOAT,         sumStructJavaFact),
+                argsFact.apply(sysVPPC64leVaListFactory,  SysVPPC64le.C_FLOAT, sumStructJavaFact),
+                argsFact.apply(sysVS390xVaListFactory,    SysVS390x.C_FLOAT,   sumStructJavaFact),
                 argsFact.apply(platformVaListFactory,     C_FLOAT,         sumStructNativeFact),
->>>>>>> 59f2aa14
         };
     }
 
@@ -559,23 +494,15 @@
                     HugePoint_LAYOUT, VH_HugePoint_x, VH_HugePoint_y, VH_HugePoint_z  };
         };
         return new Object[][]{
-<<<<<<< HEAD
-                argsFact.apply(winVaListFactory,          Win64.C_LONG_LONG,       sumStructJavaFact),
-                argsFact.apply(sysvVaListFactory,         SysV.C_LONG_LONG,        sumStructJavaFact),
-                argsFact.apply(linuxAArch64VaListFactory, AArch64.C_LONG_LONG,     sumStructJavaFact),
-                argsFact.apply(macAArch64VaListFactory,   AArch64.C_LONG_LONG,     sumStructJavaFact),
-                argsFact.apply(aixPPC64VaListFactory,     AIX.C_LONG_LONG,         sumStructJavaFact),
-                argsFact.apply(sysVPPC64leVaListFactory,  SysVPPC64le.C_LONG_LONG, sumStructJavaFact),
-                argsFact.apply(sysVS390xVaListFactory,    SysVS390x.C_LONG_LONG,   sumStructJavaFact),
-                argsFact.apply(platformVaListFactory,     C_LONG_LONG,           sumStructNativeFact),
-=======
                 argsFact.apply(winVaListFactory,          Win64.C_LONG_LONG,   sumStructJavaFact),
                 argsFact.apply(sysvVaListFactory,         SysV.C_LONG_LONG,    sumStructJavaFact),
                 argsFact.apply(linuxAArch64VaListFactory, AArch64.C_LONG_LONG, sumStructJavaFact),
                 argsFact.apply(macAArch64VaListFactory,   AArch64.C_LONG_LONG, sumStructJavaFact),
                 argsFact.apply(linuxRISCV64VaListFactory, RISCV64.C_LONG_LONG, sumStructJavaFact),
+                argsFact.apply(aixPPC64VaListFactory,     AIX.C_LONG_LONG,         sumStructJavaFact),
+                argsFact.apply(sysVPPC64leVaListFactory,  SysVPPC64le.C_LONG_LONG, sumStructJavaFact),
+                argsFact.apply(sysVS390xVaListFactory,    SysVS390x.C_LONG_LONG,   sumStructJavaFact),
                 argsFact.apply(platformVaListFactory,     C_LONG_LONG,         sumStructNativeFact),
->>>>>>> 59f2aa14
         };
     }
 
@@ -625,23 +552,15 @@
             }
         };
         return new Object[][]{
-<<<<<<< HEAD
-                { winVaListFactory,           sumStackJavaFact.apply(Win64.C_LONG_LONG, Win64.C_DOUBLE),             Win64.C_LONG_LONG,   Win64.C_DOUBLE           },
-                { sysvVaListFactory,          sumStackJavaFact.apply(SysV.C_LONG_LONG, SysV.C_DOUBLE),               SysV.C_LONG_LONG,    SysV.C_DOUBLE            },
-                { linuxAArch64VaListFactory,  sumStackJavaFact.apply(AArch64.C_LONG_LONG, AArch64.C_DOUBLE),         AArch64.C_LONG_LONG, AArch64.C_DOUBLE         },
-                { macAArch64VaListFactory,    sumStackJavaFact.apply(AArch64.C_LONG_LONG, AArch64.C_DOUBLE),         AArch64.C_LONG_LONG, AArch64.C_DOUBLE         },
-                { aixPPC64VaListFactory,      sumStackJavaFact.apply(AIX.C_LONG_LONG, AIX.C_DOUBLE),                 AIX.C_LONG_LONG, AIX.C_DOUBLE                 },
-                { sysVPPC64leVaListFactory,   sumStackJavaFact.apply(SysVPPC64le.C_LONG_LONG, SysVPPC64le.C_DOUBLE), SysVPPC64le.C_LONG_LONG, SysVPPC64le.C_DOUBLE },
-                { sysVS390xVaListFactory,     sumStackJavaFact.apply(SysVS390x.C_LONG_LONG, SysVS390x.C_DOUBLE),     SysVS390x.C_LONG_LONG, SysVS390x.C_DOUBLE     },
-                { platformVaListFactory,      sumStackNative,                                                        C_LONG_LONG,         C_DOUBLE                 },
-=======
                 { winVaListFactory,           sumStackJavaFact.apply(Win64.C_LONG_LONG, Win64.C_DOUBLE),     Win64.C_LONG_LONG,   Win64.C_DOUBLE   },
                 { sysvVaListFactory,          sumStackJavaFact.apply(SysV.C_LONG_LONG, SysV.C_DOUBLE),       SysV.C_LONG_LONG,    SysV.C_DOUBLE    },
                 { linuxAArch64VaListFactory,  sumStackJavaFact.apply(AArch64.C_LONG_LONG, AArch64.C_DOUBLE), AArch64.C_LONG_LONG, AArch64.C_DOUBLE },
                 { macAArch64VaListFactory,    sumStackJavaFact.apply(AArch64.C_LONG_LONG, AArch64.C_DOUBLE), AArch64.C_LONG_LONG, AArch64.C_DOUBLE },
                 { linuxRISCV64VaListFactory,  sumStackJavaFact.apply(RISCV64.C_LONG_LONG, RISCV64.C_DOUBLE), RISCV64.C_LONG_LONG, RISCV64.C_DOUBLE },
+                { aixPPC64VaListFactory,      sumStackJavaFact.apply(AIX.C_LONG_LONG, AIX.C_DOUBLE),                 AIX.C_LONG_LONG, AIX.C_DOUBLE                 },
+                { sysVPPC64leVaListFactory,   sumStackJavaFact.apply(SysVPPC64le.C_LONG_LONG, SysVPPC64le.C_DOUBLE), SysVPPC64le.C_LONG_LONG, SysVPPC64le.C_DOUBLE },
+                { sysVS390xVaListFactory,     sumStackJavaFact.apply(SysVS390x.C_LONG_LONG, SysVS390x.C_DOUBLE),     SysVS390x.C_LONG_LONG, SysVS390x.C_DOUBLE     },
                 { platformVaListFactory,      sumStackNative,                                                C_LONG_LONG,         C_DOUBLE         },
->>>>>>> 59f2aa14
         };
     }
 
@@ -695,17 +614,14 @@
                 { linuxAArch64VaListFactory.apply(b -> {}) },
                 { MacOsAArch64Linker.emptyVaList()         },
                 { macAArch64VaListFactory.apply(b -> {})   },
-<<<<<<< HEAD
                 { AixPPC64Linker.emptyVaList()             },
                 { aixPPC64VaListFactory.apply(b -> {})     },
                 { SysVPPC64leLinker.emptyVaList()          },
                 { sysVPPC64leVaListFactory.apply(b -> {})  },
                 { SysVS390xLinker.emptyVaList()            },
                 { sysVS390xVaListFactory.apply(b -> {})    },
-=======
                 { LinuxRISCV64Linker.emptyVaList()         },
                 { linuxRISCV64VaListFactory.apply(b -> {}) },
->>>>>>> 59f2aa14
         };
     }
 
@@ -717,23 +633,15 @@
         BiFunction<Integer, VaList, Integer> sumIntsNative
                 = MethodHandleProxies.asInterfaceInstance(BiFunction.class, MH_sumInts);
         return new Object[][]{
-<<<<<<< HEAD
-                { winVaListScopedFactory,          sumIntsJavaFact.apply(Win64.C_INT),       Win64.C_INT       },
-                { sysvVaListScopedFactory,         sumIntsJavaFact.apply(SysV.C_INT),        SysV.C_INT        },
-                { linuxAArch64VaListScopedFactory, sumIntsJavaFact.apply(AArch64.C_INT),     AArch64.C_INT     },
-                { macAArch64VaListScopedFactory,   sumIntsJavaFact.apply(AArch64.C_INT),     AArch64.C_INT     },
-                { aixPPC64VaListScopedFactory,     sumIntsJavaFact.apply(AIX.C_INT),         AIX.C_INT         },
-                { sysVPPC64leVaListScopedFactory,  sumIntsJavaFact.apply(SysVPPC64le.C_INT), SysVPPC64le.C_INT },
-                { sysVS390xVaListScopedFactory,    sumIntsJavaFact.apply(SysVS390x.C_INT),   SysVS390x.C_INT   },
-                { platformVaListScopedFactory,     sumIntsNative,                            C_INT             },
-=======
                 { winVaListScopedFactory,          sumIntsJavaFact.apply(Win64.C_INT),   Win64.C_INT   },
                 { sysvVaListScopedFactory,         sumIntsJavaFact.apply(SysV.C_INT),    SysV.C_INT    },
                 { linuxAArch64VaListScopedFactory, sumIntsJavaFact.apply(AArch64.C_INT), AArch64.C_INT },
                 { macAArch64VaListScopedFactory,   sumIntsJavaFact.apply(AArch64.C_INT), AArch64.C_INT },
                 { linuxRISCV64VaListScopedFactory, sumIntsJavaFact.apply(RISCV64.C_INT), RISCV64.C_INT },
+                { aixPPC64VaListScopedFactory,     sumIntsJavaFact.apply(AIX.C_INT),         AIX.C_INT         },
+                { sysVPPC64leVaListScopedFactory,  sumIntsJavaFact.apply(SysVPPC64le.C_INT), SysVPPC64le.C_INT },
+                { sysVS390xVaListScopedFactory,    sumIntsJavaFact.apply(SysVS390x.C_INT),   SysVS390x.C_INT   },
                 { platformVaListScopedFactory,     sumIntsNative,                        C_INT         },
->>>>>>> 59f2aa14
         };
     }
 
@@ -777,21 +685,14 @@
     @DataProvider
     public Object[][] copy() {
         return new Object[][] {
-<<<<<<< HEAD
-                { winVaListScopedFactory,          Win64.C_INT       },
-                { sysvVaListScopedFactory,         SysV.C_INT        },
-                { linuxAArch64VaListScopedFactory, AArch64.C_INT     },
-                { macAArch64VaListScopedFactory,   AArch64.C_INT     },
-                { aixPPC64VaListScopedFactory,     AIX.C_INT         },
-                { sysVPPC64leVaListScopedFactory,  SysVPPC64le.C_INT },
-                { sysVS390xVaListScopedFactory,    SysVS390x.C_INT   },
-=======
                 { winVaListScopedFactory,          Win64.C_INT   },
                 { sysvVaListScopedFactory,         SysV.C_INT    },
                 { linuxAArch64VaListScopedFactory, AArch64.C_INT },
                 { macAArch64VaListScopedFactory,   AArch64.C_INT },
                 { linuxRISCV64VaListScopedFactory, RISCV64.C_INT },
->>>>>>> 59f2aa14
+                { aixPPC64VaListScopedFactory,     AIX.C_INT         },
+                { sysVPPC64leVaListScopedFactory,  SysVPPC64le.C_INT },
+                { sysVS390xVaListScopedFactory,    SysVS390x.C_INT   },
         };
     }
 
