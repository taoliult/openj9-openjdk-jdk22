/*
 * Copyright (c) 2020, 2023, Oracle and/or its affiliates. All rights reserved.
 * DO NOT ALTER OR REMOVE COPYRIGHT NOTICES OR THIS FILE HEADER.
 *
 * This code is free software; you can redistribute it and/or modify it
 * under the terms of the GNU General Public License version 2 only, as
 * published by the Free Software Foundation.
 *
 * This code is distributed in the hope that it will be useful, but WITHOUT
 * ANY WARRANTY; without even the implied warranty of MERCHANTABILITY or
 * FITNESS FOR A PARTICULAR PURPOSE.  See the GNU General Public License
 * version 2 for more details (a copy is included in the LICENSE file that
 * accompanied this code).
 *
 * You should have received a copy of the GNU General Public License version
 * 2 along with this work; if not, write to the Free Software Foundation,
 * Inc., 51 Franklin St, Fifth Floor, Boston, MA 02110-1301 USA.
 *
 * Please contact Oracle, 500 Oracle Parkway, Redwood Shores, CA 94065 USA
 * or visit www.oracle.com if you need additional information or have any
 * questions.
 */

/*
 * ===========================================================================
 * (c) Copyright IBM Corp. 2022, 2022 All Rights Reserved
 * ===========================================================================
 */

/*
 * @test
 * @enablePreview
 * @requires ((os.arch == "amd64" | os.arch == "x86_64") & sun.arch.data.model == "64") | os.arch == "aarch64" | os.arch == "riscv64"
 * | os.arch == "ppc64" | os.arch == "ppc64le" | os.arch == "s390x"
 * @run testng/othervm --enable-native-access=ALL-UNNAMED TestClassLoaderFindNative
 */

import java.lang.foreign.MemorySegment;
import java.lang.foreign.SymbolLookup;
import org.testng.annotations.Test;

import static java.lang.foreign.ValueLayout.JAVA_BYTE;
import static org.testng.Assert.*;

// FYI this test is run on 64-bit platforms only for now,
// since the windows 32-bit linker fails and there
// is some fallback behaviour to use the 64-bit linker,
// where cygwin gets in the way and we accidentally pick up its
// link.exe
public class TestClassLoaderFindNative {
    static {
        System.loadLibrary("LookupTest");
    }

    @Test
    public void testSimpleLookup() {
        assertFalse(SymbolLookup.loaderLookup().find("f").isEmpty());
    }

    @Test
    public void testInvalidSymbolLookup() {
        assertTrue(SymbolLookup.loaderLookup().find("nonExistent").isEmpty());
    }

    @Test
    public void testVariableSymbolLookup() {
<<<<<<< HEAD
        MemorySegment segment = MemorySegment.ofAddress(
                SymbolLookup.loaderLookup().find("c").get().address(),
                ValueLayout.JAVA_INT.byteSize(),
                SegmentScope.global());
        /* JAVA_INT applies to both Little-Endian and Big-Endian
         * platforms given the one-byte int value is stored at the
         * highest address(offset 3) of the int type in native on
         * the Big-Endian platforms.
         * See libLookupTest.c
         */
        assertEquals(segment.get(ValueLayout.JAVA_INT, 0), 42);
=======
        MemorySegment segment = SymbolLookup.loaderLookup().find("c").get().reinterpret(1);
        assertEquals(segment.get(JAVA_BYTE, 0), 42);
>>>>>>> a0d711e4
    }
}<|MERGE_RESOLUTION|>--- conflicted
+++ resolved
@@ -64,11 +64,7 @@
 
     @Test
     public void testVariableSymbolLookup() {
-<<<<<<< HEAD
-        MemorySegment segment = MemorySegment.ofAddress(
-                SymbolLookup.loaderLookup().find("c").get().address(),
-                ValueLayout.JAVA_INT.byteSize(),
-                SegmentScope.global());
+        MemorySegment segment = SymbolLookup.loaderLookup().find("c").get().reinterpret(1);
         /* JAVA_INT applies to both Little-Endian and Big-Endian
          * platforms given the one-byte int value is stored at the
          * highest address(offset 3) of the int type in native on
@@ -76,9 +72,5 @@
          * See libLookupTest.c
          */
         assertEquals(segment.get(ValueLayout.JAVA_INT, 0), 42);
-=======
-        MemorySegment segment = SymbolLookup.loaderLookup().find("c").get().reinterpret(1);
-        assertEquals(segment.get(JAVA_BYTE, 0), 42);
->>>>>>> a0d711e4
     }
 }