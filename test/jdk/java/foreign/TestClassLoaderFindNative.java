/*
 * Copyright (c) 2020, 2023, Oracle and/or its affiliates. All rights reserved.
 * DO NOT ALTER OR REMOVE COPYRIGHT NOTICES OR THIS FILE HEADER.
 *
 * This code is free software; you can redistribute it and/or modify it
 * under the terms of the GNU General Public License version 2 only, as
 * published by the Free Software Foundation.
 *
 * This code is distributed in the hope that it will be useful, but WITHOUT
 * ANY WARRANTY; without even the implied warranty of MERCHANTABILITY or
 * FITNESS FOR A PARTICULAR PURPOSE.  See the GNU General Public License
 * version 2 for more details (a copy is included in the LICENSE file that
 * accompanied this code).
 *
 * You should have received a copy of the GNU General Public License version
 * 2 along with this work; if not, write to the Free Software Foundation,
 * Inc., 51 Franklin St, Fifth Floor, Boston, MA 02110-1301 USA.
 *
 * Please contact Oracle, 500 Oracle Parkway, Redwood Shores, CA 94065 USA
 * or visit www.oracle.com if you need additional information or have any
 * questions.
 */

/*
 * ===========================================================================
 * (c) Copyright IBM Corp. 2022, 2023 All Rights Reserved
 * ===========================================================================
 */

/*
 * @test
 * @enablePreview
 * @requires jdk.foreign.linker != "UNSUPPORTED"
 * @run testng/othervm --enable-native-access=ALL-UNNAMED TestClassLoaderFindNative
 */

import java.lang.foreign.Arena;
import java.lang.foreign.MemorySegment;
import java.lang.foreign.SymbolLookup;
import java.nio.ByteOrder;
import org.testng.annotations.Test;

<<<<<<< HEAD
import static java.lang.foreign.ValueLayout.JAVA_BYTE;
=======
>>>>>>> bc368ccf
import static java.lang.foreign.ValueLayout.JAVA_INT;
import static org.testng.Assert.*;

// FYI this test is run on 64-bit platforms only for now,
// since the windows 32-bit linker fails and there
// is some fallback behaviour to use the 64-bit linker,
// where cygwin gets in the way and we accidentally pick up its
// link.exe
public class TestClassLoaderFindNative {
    static {
        System.loadLibrary("LookupTest");
    }

    @Test
    public void testSimpleLookup() {
        assertFalse(SymbolLookup.loaderLookup().find("f").isEmpty());
    }

    @Test
    public void testInvalidSymbolLookup() {
        assertTrue(SymbolLookup.loaderLookup().find("nonExistent").isEmpty());
    }

    @Test
    public void testVariableSymbolLookup() {
<<<<<<< HEAD
        MemorySegment segment = SymbolLookup.loaderLookup().find("c").get().reinterpret(JAVA_INT.byteSize());
        /* The variable is 'int c;', so JAVA_INT is a better choice than JAVA_BYTE.
         * See libLookupTest.c.
         */
=======
        MemorySegment segment = SymbolLookup.loaderLookup().find("c").get().reinterpret(4);
>>>>>>> bc368ccf
        assertEquals(segment.get(JAVA_INT, 0), 42);
    }

    @Test
    void testLoadLibraryBadLookupName() {
        assertTrue(SymbolLookup.loaderLookup().find("f\u0000foobar").isEmpty());
    }
}<|MERGE_RESOLUTION|>--- conflicted
+++ resolved
@@ -22,12 +22,6 @@
  */
 
 /*
- * ===========================================================================
- * (c) Copyright IBM Corp. 2022, 2023 All Rights Reserved
- * ===========================================================================
- */
-
-/*
  * @test
  * @enablePreview
  * @requires jdk.foreign.linker != "UNSUPPORTED"
@@ -40,10 +34,6 @@
 import java.nio.ByteOrder;
 import org.testng.annotations.Test;
 
-<<<<<<< HEAD
-import static java.lang.foreign.ValueLayout.JAVA_BYTE;
-=======
->>>>>>> bc368ccf
 import static java.lang.foreign.ValueLayout.JAVA_INT;
 import static org.testng.Assert.*;
 
@@ -69,14 +59,7 @@
 
     @Test
     public void testVariableSymbolLookup() {
-<<<<<<< HEAD
-        MemorySegment segment = SymbolLookup.loaderLookup().find("c").get().reinterpret(JAVA_INT.byteSize());
-        /* The variable is 'int c;', so JAVA_INT is a better choice than JAVA_BYTE.
-         * See libLookupTest.c.
-         */
-=======
         MemorySegment segment = SymbolLookup.loaderLookup().find("c").get().reinterpret(4);
->>>>>>> bc368ccf
         assertEquals(segment.get(JAVA_INT, 0), 42);
     }
 
