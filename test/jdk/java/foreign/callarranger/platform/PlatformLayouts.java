/*
 * Copyright (c) 2020, 2023, Oracle and/or its affiliates. All rights reserved.
 * DO NOT ALTER OR REMOVE COPYRIGHT NOTICES OR THIS FILE HEADER.
 *
 * This code is free software; you can redistribute it and/or modify it
 * under the terms of the GNU General Public License version 2 only, as
 * published by the Free Software Foundation.
 *
 * This code is distributed in the hope that it will be useful, but WITHOUT
 * ANY WARRANTY; without even the implied warranty of MERCHANTABILITY or
 * FITNESS FOR A PARTICULAR PURPOSE.  See the GNU General Public License
 * version 2 for more details (a copy is included in the LICENSE file that
 * accompanied this code).
 *
 * You should have received a copy of the GNU General Public License version
 * 2 along with this work; if not, write to the Free Software Foundation,
 * Inc., 51 Franklin St, Fifth Floor, Boston, MA 02110-1301 USA.
 *
 * Please contact Oracle, 500 Oracle Parkway, Redwood Shores, CA 94065 USA
 * or visit www.oracle.com if you need additional information or have any
 * questions.
 */

<<<<<<< HEAD
/*
 * ===========================================================================
 * (c) Copyright IBM Corp. 2022, 2023 All Rights Reserved
 * ===========================================================================
 */

=======
>>>>>>> 1e2d46ab
package platform;

import jdk.internal.foreign.abi.SharedUtils;

import java.lang.foreign.AddressLayout;
import java.lang.foreign.ValueLayout;

public final class PlatformLayouts {

    // Suppresses default constructor, ensuring non-instantiability.
    private PlatformLayouts() {}

    /**
     * This class defines layout constants modelling standard primitive types supported by the x64 SystemV ABI.
     */
    public static final class SysV {

        // Suppresses default constructor, ensuring non-instantiability.
        private SysV() {}

        /**
         * The {@code bool} native type.
         */
        public static final ValueLayout.OfBoolean C_BOOL = ValueLayout.JAVA_BOOLEAN;

        /**
         * The {@code char} native type.
         */
        public static final ValueLayout.OfByte C_CHAR = ValueLayout.JAVA_BYTE;

        /**
         * The {@code short} native type.
         */
        public static final ValueLayout.OfShort C_SHORT = ValueLayout.JAVA_SHORT;

        /**
         * The {@code int} native type.
         */
        public static final ValueLayout.OfInt C_INT = ValueLayout.JAVA_INT;

        /**
         * The {@code long} native type.
         */
        public static final ValueLayout.OfLong C_LONG = ValueLayout.JAVA_LONG;

        /**
         * The {@code long long} native type.
         */
        public static final ValueLayout.OfLong C_LONG_LONG = ValueLayout.JAVA_LONG;

        /**
         * The {@code float} native type.
         */
        public static final ValueLayout.OfFloat C_FLOAT = ValueLayout.JAVA_FLOAT;

        /**
         * The {@code double} native type.
         */
        public static final ValueLayout.OfDouble C_DOUBLE = ValueLayout.JAVA_DOUBLE;

        /**
         * The {@code T*} native type.
         */
        public static final AddressLayout C_POINTER = SharedUtils.C_POINTER;;

    }

    /**
     * This class defines layout constants modelling standard primitive types supported by the x64 Windows ABI.
     */
    public static final class Win64 {

        // Suppresses default constructor, ensuring non-instantiability.
        private Win64() {}

        /**
         * The {@code bool} native type.
         */
        public static final ValueLayout.OfBoolean C_BOOL = ValueLayout.JAVA_BOOLEAN;

        /**
         * The {@code char} native type.
         */
        public static final ValueLayout.OfByte C_CHAR = ValueLayout.JAVA_BYTE;

        /**
         * The {@code short} native type.
         */
        public static final ValueLayout.OfShort C_SHORT = ValueLayout.JAVA_SHORT;

        /**
         * The {@code int} native type.
         */
        public static final ValueLayout.OfInt C_INT = ValueLayout.JAVA_INT;
        /**
         * The {@code long} native type.
         */
        public static final ValueLayout.OfInt C_LONG = ValueLayout.JAVA_INT;

        /**
         * The {@code long long} native type.
         */
        public static final ValueLayout.OfLong C_LONG_LONG = ValueLayout.JAVA_LONG;

        /**
         * The {@code float} native type.
         */
        public static final ValueLayout.OfFloat C_FLOAT = ValueLayout.JAVA_FLOAT;

        /**
         * The {@code double} native type.
         */
        public static final ValueLayout.OfDouble C_DOUBLE = ValueLayout.JAVA_DOUBLE;

        /**
         * The {@code T*} native type.
         */
        public static final AddressLayout C_POINTER = SharedUtils.C_POINTER;

    }

    /**
     * This class defines layout constants modelling standard primitive types supported by the AArch64 ABI.
     */
    public static final class AArch64 {

        // Suppresses default constructor, ensuring non-instantiability.
        private AArch64() {}

        /**
         * The {@code bool} native type.
         */
        public static final ValueLayout.OfBoolean C_BOOL = ValueLayout.JAVA_BOOLEAN;

        /**
         * The {@code char} native type.
         */
        public static final ValueLayout.OfByte C_CHAR = ValueLayout.JAVA_BYTE;

        /**
         * The {@code short} native type.
         */
        public static final ValueLayout.OfShort C_SHORT = ValueLayout.JAVA_SHORT;

        /**
         * The {@code int} native type.
         */
        public static final ValueLayout.OfInt C_INT = ValueLayout.JAVA_INT;

        /**
         * The {@code long} native type.
         */
        public static final ValueLayout.OfLong C_LONG = ValueLayout.JAVA_LONG;

        /**
         * The {@code long long} native type.
         */
        public static final ValueLayout.OfLong C_LONG_LONG = ValueLayout.JAVA_LONG;

        /**
         * The {@code float} native type.
         */
        public static final ValueLayout.OfFloat C_FLOAT = ValueLayout.JAVA_FLOAT;

        /**
         * The {@code double} native type.
         */
        public static final ValueLayout.OfDouble C_DOUBLE = ValueLayout.JAVA_DOUBLE;

        /**
         * The {@code T*} native type.
         */
        public static final AddressLayout C_POINTER = SharedUtils.C_POINTER;

    }

    /**
     * This class defines layout constants modelling standard primitive types supported by the PPC64 ABI.
     */
    public static final class PPC64 {

        private PPC64() {
            //just the one
        }

        /**
         * The {@code bool} native type.
         */
        public static final ValueLayout.OfBoolean C_BOOL = ValueLayout.JAVA_BOOLEAN;

        /**
         * The {@code char} native type.
         */
        public static final ValueLayout.OfByte C_CHAR = ValueLayout.JAVA_BYTE;

        /**
         * The {@code short} native type.
         */
        public static final ValueLayout.OfShort C_SHORT = ValueLayout.JAVA_SHORT;

        /**
         * The {@code int} native type.
         */
        public static final ValueLayout.OfInt C_INT = ValueLayout.JAVA_INT;

        /**
         * The {@code long} native type.
         */
        public static final ValueLayout.OfLong C_LONG = ValueLayout.JAVA_LONG;

        /**
         * The {@code long long} native type.
         */
        public static final ValueLayout.OfLong C_LONG_LONG = ValueLayout.JAVA_LONG;

        /**
         * The {@code float} native type.
         */
        public static final ValueLayout.OfFloat C_FLOAT = ValueLayout.JAVA_FLOAT;

        /**
         * The {@code double} native type.
         */
        public static final ValueLayout.OfDouble C_DOUBLE = ValueLayout.JAVA_DOUBLE;

        /**
         * The {@code T*} native type.
         */
        public static final AddressLayout C_POINTER = SharedUtils.C_POINTER;
    }

    public static final class RISCV64 {

        // Suppresses default constructor, ensuring non-instantiability.
        private RISCV64() {}

        /**
         * The {@code bool} native type.
         */
        public static final ValueLayout.OfBoolean C_BOOL = ValueLayout.JAVA_BOOLEAN;

        /**
         * The {@code char} native type.
         */
        public static final ValueLayout.OfByte C_CHAR = ValueLayout.JAVA_BYTE;

        /**
         * The {@code short} native type.
         */
        public static final ValueLayout.OfShort C_SHORT = ValueLayout.JAVA_SHORT;

        /**
         * The {@code int} native type.
         */
        public static final ValueLayout.OfInt C_INT = ValueLayout.JAVA_INT;

        /**
         * The {@code long} native type.
         */
        public static final ValueLayout.OfLong C_LONG = ValueLayout.JAVA_LONG;

        /**
         * The {@code long long} native type.
         */
        public static final ValueLayout.OfLong C_LONG_LONG = ValueLayout.JAVA_LONG;

        /**
         * The {@code float} native type.
         */
        public static final ValueLayout.OfFloat C_FLOAT = ValueLayout.JAVA_FLOAT;

        /**
         * The {@code double} native type.
         */
        public static final ValueLayout.OfDouble C_DOUBLE = ValueLayout.JAVA_DOUBLE;

        /**
         * The {@code T*} native type.
         */
        public static final AddressLayout C_POINTER = SharedUtils.C_POINTER;

    }

    /**
     * This class defines layout constants modelling standard primitive types supported by the PPC64LE SystemV ABI.
     */
    public static final class SysVPPC64le {

        // Suppresses default constructor, ensuring non-instantiability.
        private SysVPPC64le() {}

        /**
         * The {@code bool} native type.
         */
        public static final ValueLayout.OfBoolean C_BOOL = ValueLayout.JAVA_BOOLEAN;

        /**
         * The {@code char} native type.
         */
        public static final ValueLayout.OfByte C_CHAR = ValueLayout.JAVA_BYTE;

        /**
         * The {@code short} native type.
         */
        public static final ValueLayout.OfShort C_SHORT = ValueLayout.JAVA_SHORT;

        /**
         * The {@code int} native type.
         */
        public static final ValueLayout.OfInt C_INT = ValueLayout.JAVA_INT;

        /**
         * The {@code long} native type.
         */
        public static final ValueLayout.OfLong C_LONG = ValueLayout.JAVA_LONG;

        /**
         * The {@code long long} native type.
         */
        public static final ValueLayout.OfLong C_LONG_LONG = ValueLayout.JAVA_LONG;

        /**
         * The {@code float} native type.
         */
        public static final ValueLayout.OfFloat C_FLOAT = ValueLayout.JAVA_FLOAT;

        /**
         * The {@code double} native type.
         */
        public static final ValueLayout.OfDouble C_DOUBLE = ValueLayout.JAVA_DOUBLE;

        /**
         * The {@code T*} native type.
         */
        public static final AddressLayout C_POINTER = SharedUtils.C_POINTER;

    }

    /**
     * This class defines layout constants modelling standard primitive types supported by the s390x SystemV ABI.
     */
    public static final class SysVS390x {

        // Suppresses default constructor, ensuring non-instantiability.
        private SysVS390x() {}

        /**
         * The {@code bool} native type.
         */
        public static final ValueLayout.OfBoolean C_BOOL = ValueLayout.JAVA_BOOLEAN;

        /**
         * The {@code char} native type.
         */
        public static final ValueLayout.OfByte C_CHAR = ValueLayout.JAVA_BYTE;

        /**
         * The {@code short} native type.
         */
        public static final ValueLayout.OfShort C_SHORT = ValueLayout.JAVA_SHORT;

        /**
         * The {@code int} native type.
         */
        public static final ValueLayout.OfInt C_INT = ValueLayout.JAVA_INT;

        /**
         * The {@code long} native type.
         */
        public static final ValueLayout.OfLong C_LONG = ValueLayout.JAVA_LONG;

        /**
         * The {@code long long} native type.
         */
        public static final ValueLayout.OfLong C_LONG_LONG = ValueLayout.JAVA_LONG;

        /**
         * The {@code float} native type.
         */
        public static final ValueLayout.OfFloat C_FLOAT = ValueLayout.JAVA_FLOAT;

        /**
         * The {@code double} native type.
         */
        public static final ValueLayout.OfDouble C_DOUBLE = ValueLayout.JAVA_DOUBLE;

        /**
         * The {@code T*} native type.
         */
        public static final AddressLayout C_POINTER = SharedUtils.C_POINTER;

    }

    /**
     * This class defines layout constants modelling standard primitive types supported by the AIX PPC64 ABI.
     */
    public static final class AIX {

        // Suppresses default constructor, ensuring non-instantiability.
        private AIX() {}

        /**
         * The {@code bool} native type.
         */
        public static final ValueLayout.OfBoolean C_BOOL = ValueLayout.JAVA_BOOLEAN;

        /**
         * The {@code char} native type.
         */
        public static final ValueLayout.OfByte C_CHAR = ValueLayout.JAVA_BYTE;

        /**
         * The {@code short} native type.
         */
        public static final ValueLayout.OfShort C_SHORT = ValueLayout.JAVA_SHORT;

        /**
         * The {@code int} native type.
         */
        public static final ValueLayout.OfInt C_INT = ValueLayout.JAVA_INT;

        /**
         * The {@code long} native type.
         */
        public static final ValueLayout.OfInt C_LONG = ValueLayout.JAVA_INT;

        /**
         * The {@code long long} native type.
         */
        public static final ValueLayout.OfLong C_LONG_LONG = ValueLayout.JAVA_LONG;

        /**
         * The {@code float} native type.
         */
        public static final ValueLayout.OfFloat C_FLOAT = ValueLayout.JAVA_FLOAT;

        /**
         * The {@code double} native type.
         */
        public static final ValueLayout.OfDouble C_DOUBLE = ValueLayout.JAVA_DOUBLE;

        /**
         * The {@code T*} native type.
         */
        public static final AddressLayout C_POINTER = SharedUtils.C_POINTER;

    }
}<|MERGE_RESOLUTION|>--- conflicted
+++ resolved
@@ -21,15 +21,12 @@
  * questions.
  */
 
-<<<<<<< HEAD
 /*
  * ===========================================================================
  * (c) Copyright IBM Corp. 2022, 2023 All Rights Reserved
  * ===========================================================================
  */
 
-=======
->>>>>>> 1e2d46ab
 package platform;
 
 import jdk.internal.foreign.abi.SharedUtils;
