/*
 *  Copyright (c) 2020, 2022, Oracle and/or its affiliates. All rights reserved.
 *  DO NOT ALTER OR REMOVE COPYRIGHT NOTICES OR THIS FILE HEADER.
 *
 *  This code is free software; you can redistribute it and/or modify it
 *  under the terms of the GNU General Public License version 2 only, as
 *  published by the Free Software Foundation.
 *
 *  This code is distributed in the hope that it will be useful, but WITHOUT
 *  ANY WARRANTY; without even the implied warranty of MERCHANTABILITY or
 *  FITNESS FOR A PARTICULAR PURPOSE.  See the GNU General Public License
 *  version 2 for more details (a copy is included in the LICENSE file that
 *  accompanied this code).
 *
 *  You should have received a copy of the GNU General Public License version
 *  2 along with this work; if not, write to the Free Software Foundation,
 *  Inc., 51 Franklin St, Fifth Floor, Boston, MA 02110-1301 USA.
 *
 *  Please contact Oracle, 500 Oracle Parkway, Redwood Shores, CA 94065 USA
 *  or visit www.oracle.com if you need additional information or have any
 *  questions.
 *
 */

<<<<<<< HEAD
/*
 * ===========================================================================
 * (c) Copyright IBM Corp. 2022, 2022 All Rights Reserved
 * ===========================================================================
 */

import java.lang.foreign.Addressable;
=======
>>>>>>> 59f2aa14
import java.lang.foreign.FunctionDescriptor;
import java.lang.foreign.Linker;
import java.lang.foreign.MemoryLayout;
import java.lang.foreign.MemorySegment;
import java.lang.foreign.SegmentScope;
import java.lang.foreign.SymbolLookup;
import java.lang.foreign.ValueLayout;

import java.lang.invoke.MethodHandle;
import java.lang.invoke.MethodHandles;

public class NativeTestHelper {

<<<<<<< HEAD
    private static final boolean isAixOS = System.getProperty("os.name").startsWith("AIX");
=======
    public static final boolean IS_WINDOWS = System.getProperty("os.name").startsWith("Windows");
>>>>>>> 59f2aa14

    public static boolean isIntegral(MemoryLayout layout) {
        return layout instanceof ValueLayout valueLayout && isIntegral(valueLayout.carrier());
    }

    static boolean isIntegral(Class<?> clazz) {
        return clazz == byte.class || clazz == char.class || clazz == short.class
                || clazz == int.class || clazz == long.class;
    }

    public static boolean isPointer(MemoryLayout layout) {
        return layout instanceof ValueLayout valueLayout && valueLayout.carrier() == MemorySegment.class;
    }

    // the constants below are useful aliases for C types. The type/carrier association is only valid for 64-bit platforms.

    /**
     * The layout for the {@code bool} C type
     */
    public static final ValueLayout.OfBoolean C_BOOL = ValueLayout.JAVA_BOOLEAN;
    /**
     * The layout for the {@code char} C type
     */
    public static final ValueLayout.OfByte C_CHAR = ValueLayout.JAVA_BYTE;
    /**
     * The layout for the {@code short} C type
     */
    public static final ValueLayout.OfShort C_SHORT = ValueLayout.JAVA_SHORT.withBitAlignment(16);
    /**
     * The layout for the {@code int} C type
     */
    public static final ValueLayout.OfInt C_INT = ValueLayout.JAVA_INT.withBitAlignment(32);

    /**
     * The layout for the {@code long long} C type.
     */
    public static final ValueLayout.OfLong C_LONG_LONG = ValueLayout.JAVA_LONG.withBitAlignment(64);
    /**
     * The layout for the {@code float} C type
     */
    public static final ValueLayout.OfFloat C_FLOAT = ValueLayout.JAVA_FLOAT.withBitAlignment(32);
    /**
     * The layout for the {@code double} C type
     */
    public static final ValueLayout.OfDouble C_DOUBLE = ValueLayout.JAVA_DOUBLE.withBitAlignment(isAixOS ? 32 : 64);
    /**
     * The {@code T*} native type.
     */
    public static final ValueLayout.OfAddress C_POINTER = ValueLayout.ADDRESS.withBitAlignment(64).asUnbounded();

    private static final Linker LINKER = Linker.nativeLinker();

    private static final MethodHandle FREE = LINKER.downcallHandle(
            LINKER.defaultLookup().find("free").get(), FunctionDescriptor.ofVoid(C_POINTER));

    private static final MethodHandle MALLOC = LINKER.downcallHandle(
            LINKER.defaultLookup().find("malloc").get(), FunctionDescriptor.of(C_POINTER, C_LONG_LONG));

    public static void freeMemory(MemorySegment address) {
        try {
            FREE.invokeExact(address);
        } catch (Throwable ex) {
            throw new IllegalStateException(ex);
        }
    }

    public static MemorySegment allocateMemory(long size) {
        try {
            return (MemorySegment) MALLOC.invokeExact(size);
        } catch (Throwable ex) {
            throw new IllegalStateException(ex);
        }
    }

    public static MemorySegment findNativeOrThrow(String name) {
        return SymbolLookup.loaderLookup().find(name).orElseThrow();
    }

    public static MethodHandle downcallHandle(String symbol, FunctionDescriptor desc, Linker.Option... options) {
        return LINKER.downcallHandle(findNativeOrThrow(symbol), desc, options);
    }

    public static MemorySegment upcallStub(Class<?> holder, String name, FunctionDescriptor descriptor) {
        try {
            MethodHandle target = MethodHandles.lookup().findStatic(holder, name, descriptor.toMethodType());
            return LINKER.upcallStub(target, descriptor, SegmentScope.auto());
        } catch (ReflectiveOperationException e) {
            throw new RuntimeException(e);
        }
    }
}<|MERGE_RESOLUTION|>--- conflicted
+++ resolved
@@ -22,16 +22,12 @@
  *
  */
 
-<<<<<<< HEAD
 /*
  * ===========================================================================
  * (c) Copyright IBM Corp. 2022, 2022 All Rights Reserved
  * ===========================================================================
  */
 
-import java.lang.foreign.Addressable;
-=======
->>>>>>> 59f2aa14
 import java.lang.foreign.FunctionDescriptor;
 import java.lang.foreign.Linker;
 import java.lang.foreign.MemoryLayout;
@@ -45,11 +41,8 @@
 
 public class NativeTestHelper {
 
-<<<<<<< HEAD
     private static final boolean isAixOS = System.getProperty("os.name").startsWith("AIX");
-=======
     public static final boolean IS_WINDOWS = System.getProperty("os.name").startsWith("Windows");
->>>>>>> 59f2aa14
 
     public static boolean isIntegral(MemoryLayout layout) {
         return layout instanceof ValueLayout valueLayout && isIntegral(valueLayout.carrier());
